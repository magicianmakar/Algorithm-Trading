#!/usr/bin/env python

import asyncio
import logging
import time
from collections import deque
from typing import List, Dict, Optional, Tuple, Deque

from hummingbot.client.command import __all__ as commands
from hummingbot.client.tab import __all__ as tab_classes
from hummingbot.core.clock import (
    Clock,
    ClockMode
)
from hummingbot.exceptions import ArgumentParserError
from hummingbot.logger import HummingbotLogger
from hummingbot.logger.application_warning import ApplicationWarning
from hummingbot.model.sql_connection_manager import SQLConnectionManager
from hummingbot.connector.exchange.paper_trade import create_paper_trade_market
from hummingbot.client.ui.keybindings import load_key_bindings
from hummingbot.client.ui.parser import load_parser, ThrowingArgumentParser
from hummingbot.client.ui.hummingbot_cli import HummingbotCLI
from hummingbot.client.ui.completer import load_completer
from hummingbot.client.config.global_config_map import global_config_map
from hummingbot.client.config.config_helpers import (
    get_strategy_config_map,
    get_connector_class,
    get_eth_wallet_private_key,
)
from hummingbot.strategy.strategy_base import StrategyBase
from hummingbot.strategy.cross_exchange_market_making import CrossExchangeMarketPair
from hummingbot.core.utils.kill_switch import KillSwitch
from hummingbot.core.utils.trading_pair_fetcher import TradingPairFetcher
from hummingbot.core.utils.async_utils import safe_ensure_future
from hummingbot.data_feed.data_feed_base import DataFeedBase
from hummingbot.notifier.notifier_base import NotifierBase
from hummingbot.notifier.telegram_notifier import TelegramNotifier
from hummingbot.strategy.market_trading_pair_tuple import MarketTradingPairTuple
from hummingbot.connector.markets_recorder import MarketsRecorder
from hummingbot.client.config.security import Security
from hummingbot.connector.exchange_base import ExchangeBase
from hummingbot.connector.gateway_base import GatewayBase
from hummingbot.client.settings import AllConnectorSettings, ConnectorType
from hummingbot.client.tab.data_types import CommandTab

s_logger = None


class HummingbotApplication(*commands):
    KILL_TIMEOUT = 10.0
    APP_WARNING_EXPIRY_DURATION = 3600.0
    APP_WARNING_STATUS_LIMIT = 6

    _main_app: Optional["HummingbotApplication"] = None

    @classmethod
    def logger(cls) -> HummingbotLogger:
        global s_logger
        if s_logger is None:
            s_logger = logging.getLogger(__name__)
        return s_logger

    @classmethod
    def main_application(cls) -> "HummingbotApplication":
        if cls._main_app is None:
            cls._main_app = HummingbotApplication()
        return cls._main_app

    def __init__(self):
        # This is to start fetching trading pairs for auto-complete
        TradingPairFetcher.get_instance()
        self.ev_loop: asyncio.BaseEventLoop = asyncio.get_event_loop()
        self.markets: Dict[str, ExchangeBase] = {}
        # strategy file name and name get assigned value after import or create command
        self._strategy_file_name: str = None
        self.strategy_name: str = None
        self.strategy_task: Optional[asyncio.Task] = None
        self.strategy: Optional[StrategyBase] = None
        self.market_pair: Optional[CrossExchangeMarketPair] = None
        self.market_trading_pair_tuples: List[MarketTradingPairTuple] = []
        self.clock: Optional[Clock] = None
        self.market_trading_pairs_map = {}
        self.token_list = {}

        self.init_time: float = time.time()
        self.start_time: Optional[int] = None
        self.placeholder_mode = False
        self.log_queue_listener: Optional[logging.handlers.QueueListener] = None
        self.data_feed: Optional[DataFeedBase] = None
        self.notifiers: List[NotifierBase] = []
        self.kill_switch: Optional[KillSwitch] = None
        self._app_warnings: Deque[ApplicationWarning] = deque()
        self._trading_required: bool = True
        self._last_started_strategy_file: Optional[str] = None

        self.trade_fill_db: Optional[SQLConnectionManager] = None
        self.markets_recorder: Optional[MarketsRecorder] = None
        self._script_iterator = None
        self._binance_connector = None

        # gateway variables and monitor
        self._shared_client = None
        self._gateway_monitor: Optional[GatewayBase] = None
        self._gateway_monitor_clock: Optional[Clock] = None
        self._init_gateway_monitor()
        self._gateway_monitor_task: asyncio.Task = safe_ensure_future(self._run_gateway_monitor_clock(), loop=self.ev_loop)
        # A list of gateway configuration key for auto-complete on gateway config command
        self.gateway_config_keys: List[str] = []
        safe_ensure_future(self.fetch_gateway_config_key_list(), loop=self.ev_loop)

        command_tabs = self.init_command_tabs()
        self.parser: ThrowingArgumentParser = load_parser(self, command_tabs)
        self.app = HummingbotCLI(
            input_handler=self._handle_command,
            bindings=load_key_bindings(self),
            completer=load_completer(self),
            command_tabs=command_tabs
        )

    @property
    def strategy_file_name(self) -> str:
        return self._strategy_file_name

    @strategy_file_name.setter
    def strategy_file_name(self, value: Optional[str]):
        self._strategy_file_name = value
        if value is not None:
            db_name = value.split(".")[0]
            self.trade_fill_db = SQLConnectionManager.get_trade_fills_instance(db_name)
        else:
            self.trade_fill_db = None

    @property
    def strategy_config_map(self):
        if self.strategy_name is not None:
            return get_strategy_config_map(self.strategy_name)
        return None

    def _init_gateway_monitor(self):
        self._gateway_monitor = GatewayBase(trading_pairs = [],
                                            wallet_private_key = "",
                                            trading_required = False
                                            )
        self._gateway_monitor_clock = Clock(ClockMode.REALTIME)
        self._gateway_monitor_clock.add_iterator(self._gateway_monitor)

    async def _run_gateway_monitor_clock(self):
        with self._gateway_monitor_clock as clock:
            await clock.run()

    def notify(self, msg: str):
        self.app.log(msg)
        for notifier in self.notifiers:
            notifier.add_msg_to_queue(msg)

    def _handle_command(self, raw_command: str):
        # unset to_stop_config flag it triggered before loading any command
        if self.app.to_stop_config:
            self.app.to_stop_config = False

<<<<<<< HEAD
        raw_command = raw_command.strip()
        command_split = raw_command.split()
=======
        raw_command = raw_command.lower().strip()
        # NOTE: Only done for config command
        if raw_command.startswith("config"):
            command_split = raw_command.split(maxsplit=2)
        else:
            command_split = raw_command.split()
>>>>>>> 084f18fc
        try:
            if self.placeholder_mode:
                pass
            else:
                # Check if help is requested, if yes, print & terminate
                if len(command_split) > 1 and any(arg in ["-h", "--help"] for arg in command_split[1:]):
                    self.help(command_split[0])
                    return

                shortcuts = global_config_map.get("command_shortcuts").value
                shortcut = None
                # see if we match against shortcut command
                if shortcuts is not None:
                    for s in shortcuts:
                        if command_split[0] == s['command']:
                            shortcut = s
                            break

                # perform shortcut expansion
                if shortcut is not None:
                    # check number of arguments
                    num_shortcut_args = len(shortcut['arguments'])
                    if len(command_split) == num_shortcut_args + 1:
                        # notify each expansion if there's more than 1
                        verbose = True if len(shortcut['output']) > 1 else False
                        # do argument replace and re-enter this function with the expanded command
                        for output_cmd in shortcut['output']:
                            final_cmd = output_cmd
                            for i in range(1, num_shortcut_args + 1):
                                final_cmd = final_cmd.replace(f'${i}', command_split[i])
                            if verbose is True:
                                self.notify(f'  >>> {final_cmd}')
                            self._handle_command(final_cmd)
                    else:
                        self.notify('Invalid number of arguments for shortcut')
                # regular command
                else:
                    args = self.parser.parse_args(args=command_split)
                    kwargs = vars(args)
                    if not hasattr(args, "func"):
                        self.app.handle_tab_command(self, command_split[0], kwargs)
                    else:
                        f = args.func
                        del kwargs["func"]
                        f(**kwargs)
        except ArgumentParserError as e:
            if not self.be_silly(raw_command):
                self.notify(str(e))
        except NotImplementedError:
            self.notify("Command not yet implemented. This feature is currently under development.")
        except Exception as e:
            self.logger().error(e, exc_info=True)

    async def _cancel_outstanding_orders(self) -> bool:
        success = True
        try:
            kill_timeout: float = self.KILL_TIMEOUT
            self.notify("Cancelling outstanding orders...")

            for market_name, market in self.markets.items():
                cancellation_results = await market.cancel_all(kill_timeout)
                uncancelled = list(filter(lambda cr: cr.success is False, cancellation_results))
                if len(uncancelled) > 0:
                    success = False
                    uncancelled_order_ids = list(map(lambda cr: cr.order_id, uncancelled))
                    self.notify("\nFailed to cancel the following orders on %s:\n%s" % (
                        market_name,
                        '\n'.join(uncancelled_order_ids)
                    ))
        except Exception:
            self.logger().error("Error canceling outstanding orders.", exc_info=True)
            success = False

        if success:
            self.notify("All outstanding orders cancelled.")
        return success

    async def run(self):
        await self.app.run()

    def add_application_warning(self, app_warning: ApplicationWarning):
        self._expire_old_application_warnings()
        self._app_warnings.append(app_warning)

    def clear_application_warning(self):
        self._app_warnings.clear()

    @staticmethod
    def _initialize_market_assets(market_name: str, trading_pairs: List[str]) -> List[Tuple[str, str]]:
        market_trading_pairs: List[Tuple[str, str]] = [(trading_pair.split('-')) for trading_pair in trading_pairs]
        return market_trading_pairs

    def _initialize_markets(self, market_names: List[Tuple[str, List[str]]]):
        # aggregate trading_pairs if there are duplicate markets

        for market_name, trading_pairs in market_names:
            if market_name not in self.market_trading_pairs_map:
                self.market_trading_pairs_map[market_name] = []
            for hb_trading_pair in trading_pairs:
                self.market_trading_pairs_map[market_name].append(hb_trading_pair)

        for connector_name, trading_pairs in self.market_trading_pairs_map.items():
            conn_setting = AllConnectorSettings.get_connector_settings()[connector_name]

            if connector_name.endswith("paper_trade") and conn_setting.type == ConnectorType.Exchange:
                connector = create_paper_trade_market(conn_setting.parent_name, trading_pairs)
                paper_trade_account_balance = global_config_map.get("paper_trade_account_balance").value
                for asset, balance in paper_trade_account_balance.items():
                    connector.set_balance(asset, balance)
            else:
                Security.update_config_map(global_config_map)
                keys = {key: config.value for key, config in global_config_map.items()
                        if key in conn_setting.config_keys}
                init_params = conn_setting.conn_init_parameters(keys)
                init_params.update(trading_pairs=trading_pairs, trading_required=self._trading_required)
                if conn_setting.use_ethereum_wallet:
                    ethereum_rpc_url = global_config_map.get("ethereum_rpc_url").value
                    # Todo: Hard coded this execption for now until we figure out how to handle all ethereum connectors.
                    if connector_name in ["balancer", "uniswap", "uniswap_v3", "perpetual_finance"]:
                        private_key = get_eth_wallet_private_key()
                        init_params.update(wallet_private_key=private_key, ethereum_rpc_url=ethereum_rpc_url)
                connector_class = get_connector_class(connector_name)
                connector = connector_class(**init_params)
            self.markets[connector_name] = connector

        self.markets_recorder = MarketsRecorder(
            self.trade_fill_db,
            list(self.markets.values()),
            self.strategy_file_name,
            self.strategy_name,
        )
        self.markets_recorder.start()

    def _initialize_notifiers(self):
        if global_config_map.get("telegram_enabled").value:
            # TODO: refactor to use single instance
            if not any([isinstance(n, TelegramNotifier) for n in self.notifiers]):
                self.notifiers.append(
                    TelegramNotifier(
                        token=global_config_map["telegram_token"].value,
                        chat_id=global_config_map["telegram_chat_id"].value,
                        hb=self,
                    )
                )
        for notifier in self.notifiers:
            notifier.start()

    def init_command_tabs(self) -> Dict[str, CommandTab]:
        """
        Initiates and returns a CommandTab dictionary with mostly defaults and None values, These values will be
        populated later on by HummingbotCLI
        """
        command_tabs: Dict[str, CommandTab] = {}
        for tab_class in tab_classes:
            name = tab_class.get_command_name()
            command_tabs[name] = CommandTab(name, None, None, None, tab_class)
        return command_tabs<|MERGE_RESOLUTION|>--- conflicted
+++ resolved
@@ -158,17 +158,12 @@
         if self.app.to_stop_config:
             self.app.to_stop_config = False
 
-<<<<<<< HEAD
-        raw_command = raw_command.strip()
-        command_split = raw_command.split()
-=======
         raw_command = raw_command.lower().strip()
         # NOTE: Only done for config command
         if raw_command.startswith("config"):
             command_split = raw_command.split(maxsplit=2)
         else:
             command_split = raw_command.split()
->>>>>>> 084f18fc
         try:
             if self.placeholder_mode:
                 pass
