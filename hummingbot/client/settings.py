from os.path import (
    realpath,
    join,
)
from typing import List

from hummingbot import get_strategy_list

# Global variables
required_exchanges: List[str] = []

# Global static values
KEYFILE_PREFIX = "key_file_"
KEYFILE_POSTFIX = ".json"
ENCYPTED_CONF_PREFIX = "encrypted_"
ENCYPTED_CONF_POSTFIX = ".json"
GLOBAL_CONFIG_PATH = "conf/conf_global.yml"
TRADE_FEES_CONFIG_PATH = "conf/conf_fee_overrides.yml"
TOKEN_ADDRESSES_FILE_PATH = realpath(join(__file__, "../../wallet/ethereum/erc20_tokens.json"))
DEFAULT_KEY_FILE_PATH = "conf/"
DEFAULT_LOG_FILE_PATH = "logs/"
DEFAULT_ETHEREUM_RPC_URL = "https://mainnet.coinalpha.com/hummingbot-test-node"
TEMPLATE_PATH = realpath(join(__file__, "../../templates/"))
CONF_FILE_PATH = "conf/"
CONF_PREFIX = "conf_"
CONF_POSTFIX = "_strategy"
SCRIPTS_PATH = "scripts/"

EXCHANGES = {
    "bamboo_relay",
    "binance",
    "coinbase_pro",
    "huobi",
    "liquid",
    "radar_relay",
    "dolomite",
    "bittrex",
    "kucoin",
<<<<<<< HEAD
=======
    "bitcoin_com",
    "bitfinex",
>>>>>>> 85f0700f
    "eterbase",
    "kraken",
    "crypto_com"
}

DEXES = {
    "bamboo_relay",
    "radar_relay",
    "dolomite"
}

STRATEGIES: List[str] = get_strategy_list()

EXAMPLE_PAIRS = {
    "bamboo_relay": "ZRX-WETH",
    "binance": "ZRX-ETH",
    "bittrex": "ZRX-ETH",
    "kucoin": "ETH-USDT",
    "coinbase_pro": "ETH-USDC",
    "dolomite": "WETH-DAI",
    "huobi": "ETH-USDT",
    "liquid": "ETH-USD",
    "radar_relay": "ZRX-WETH",
    "bitfinex": "ETH-USD",
    "eterbase": "ETH-EUR",
    "kraken": "ETH-USDC",
    "crypto_com": "ETH-USDT"
}

EXAMPLE_ASSETS = {
    "bamboo_relay": "ZRX",
    "binance": "ZRX",
    "bittrex": "ZRX",
    "kucoin": "ETH",
    "coinbase_pro": "ETH",
    "dolomite": "LRC",
    "huobi": "eth",
    "liquid": "ETH",
    "radar_relay": "ZRX",
    "bitfinex": "ETH",
    "eterbase": "ETH",
    "kraken": "XETH",
    "crypto_com": "ETH",
}

MAXIMUM_OUTPUT_PANE_LINE_COUNT = 1000
MAXIMUM_LOG_PANE_LINE_COUNT = 1000
MAXIMUM_TRADE_FILLS_DISPLAY_OUTPUT = 100<|MERGE_RESOLUTION|>--- conflicted
+++ resolved
@@ -36,11 +36,7 @@
     "dolomite",
     "bittrex",
     "kucoin",
-<<<<<<< HEAD
-=======
-    "bitcoin_com",
     "bitfinex",
->>>>>>> 85f0700f
     "eterbase",
     "kraken",
     "crypto_com"
