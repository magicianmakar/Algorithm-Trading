import importlib
import json
from decimal import Decimal
from enum import Enum
from os import DirEntry, scandir
from os.path import exists, join, realpath
from typing import TYPE_CHECKING, Any, Dict, List, NamedTuple, Optional, Set, Union, cast

from pydantic import SecretStr

from hummingbot import get_strategy_list, root_path
from hummingbot.core.data_type.trade_fee import TradeFeeSchema

if TYPE_CHECKING:
    from hummingbot.client.config.config_data_types import BaseConnectorConfigMap
    from hummingbot.connector.connector_base import ConnectorBase

# Global variables
required_exchanges: Set[str] = set()
requried_connector_trading_pairs: Dict[str, List[str]] = {}
# Set these two variables if a strategy uses oracle for rate conversion
required_rate_oracle: bool = False
rate_oracle_pairs: List[str] = []

# Global static values
KEYFILE_PREFIX = "key_file_"
KEYFILE_POSTFIX = ".yml"
ENCYPTED_CONF_POSTFIX = ".json"
DEFAULT_LOG_FILE_PATH = root_path() / "logs"
DEFAULT_ETHEREUM_RPC_URL = "https://mainnet.coinalpha.com/hummingbot-test-node"
TEMPLATE_PATH = root_path() / "hummingbot" / "templates"
CONF_DIR_PATH = root_path() / "conf"
CLIENT_CONFIG_PATH = CONF_DIR_PATH / "conf_client.yml"
TRADE_FEES_CONFIG_PATH = CONF_DIR_PATH / "conf_fee_overrides.yml"
STRATEGIES_CONF_DIR_PATH = CONF_DIR_PATH / "strategies"
CONNECTORS_CONF_DIR_PATH = CONF_DIR_PATH / "connectors"
CONF_PREFIX = "conf_"
CONF_POSTFIX = "_strategy"
PMM_SCRIPTS_PATH = root_path() / "pmm_scripts"
SCRIPT_STRATEGIES_MODULE = "scripts"
SCRIPT_STRATEGIES_PATH = root_path() / SCRIPT_STRATEGIES_MODULE
CERTS_PATH = root_path() / "certs"

# Certificates for securely communicating with the gateway api
GATEAWAY_CA_CERT_PATH = CERTS_PATH / "ca_cert.pem"
GATEAWAY_CLIENT_CERT_PATH = CERTS_PATH / "client_cert.pem"
GATEAWAY_CLIENT_KEY_PATH = CERTS_PATH / "client_key.pem"

PAPER_TRADE_EXCHANGES = [  # todo: fix after global config map refactor
    "binance_paper_trade",
    "kucoin_paper_trade",
    "ascend_ex_paper_trade",
    "gate_io_paper_trade",
    "mock_paper_exchange",
]


class ConnectorType(Enum):
    """
    The types of exchanges that hummingbot client can communicate with.
    """

    EVM_AMM = "EVM_AMM"
<<<<<<< HEAD
    EVM_Perpetual = "EVM_Perpetual"
=======
    EVM_AMM_LP = "EVM_AMM_LP"
>>>>>>> a4a9c7a8
    Connector = "connector"
    Exchange = "exchange"
    Derivative = "derivative"


class GatewayConnectionSetting:
    @staticmethod
    def conf_path() -> str:
        return realpath(join(CONF_DIR_PATH, "gateway_connections.json"))

    @staticmethod
    def load() -> List[Dict[str, str]]:
        connections_conf_path: str = GatewayConnectionSetting.conf_path()
        if exists(connections_conf_path):
            with open(connections_conf_path) as fd:
                return json.load(fd)
        return []

    @staticmethod
    def save(settings: List[Dict[str, str]]):
        connections_conf_path: str = GatewayConnectionSetting.conf_path()
        with open(connections_conf_path, "w") as fd:
            json.dump(settings, fd)

    @staticmethod
    def get_market_name_from_connector_spec(connector_spec: Dict[str, str]) -> str:
        return f"{connector_spec['connector']}_{connector_spec['chain']}_{connector_spec['network']}"

    @staticmethod
    def get_connector_spec(connector_name: str, chain: str, network: str) -> Optional[Dict[str, str]]:
        connector: Optional[Dict[str, str]] = None
        connector_config: List[Dict[str, str]] = GatewayConnectionSetting.load()
        for spec in connector_config:
            if spec["connector"] == connector_name \
               and spec["chain"] == chain \
               and spec["network"] == network:
                connector = spec

        return connector

    @staticmethod
    def get_connector_spec_from_market_name(market_name: str) -> Optional[Dict[str, str]]:
        vals = market_name.split("_")
        if len(vals) == 3:
            return GatewayConnectionSetting.get_connector_spec(vals[0], vals[1], vals[2])
        else:
            return None

    @staticmethod
    def upsert_connector_spec(connector_name: str, chain: str, network: str, trading_type: str, wallet_address: str, additional_spenders: List[str]):
        new_connector_spec: Dict[str, str] = {
            "connector": connector_name,
            "chain": chain,
            "network": network,
            "trading_type": trading_type,
            "wallet_address": wallet_address,
            "additional_spenders": additional_spenders,
        }
        updated: bool = False
        connectors_conf: List[Dict[str, str]] = GatewayConnectionSetting.load()
        for i, c in enumerate(connectors_conf):
            if c["connector"] == connector_name and c["chain"] == chain and c["network"] == network:
                connectors_conf[i] = new_connector_spec
                updated = True
                break

        if updated is False:
            connectors_conf.append(new_connector_spec)
        GatewayConnectionSetting.save(connectors_conf)

    @staticmethod
    def upsert_connector_spec_tokens(connector_chain_network: str, tokens: str):
        updated_connector: Optional[Dict[str, str]] = GatewayConnectionSetting.get_connector_spec_from_market_name(connector_chain_network)
        updated_connector['tokens'] = tokens

        connectors_conf: List[Dict[str, str]] = GatewayConnectionSetting.load()
        for i, c in enumerate(connectors_conf):
            if c["connector"] == updated_connector['connector'] \
               and c["chain"] == updated_connector['chain'] \
               and c["network"] == updated_connector['network']:
                connectors_conf[i] = updated_connector
                break

        GatewayConnectionSetting.save(connectors_conf)


class ConnectorSetting(NamedTuple):
    name: str
    type: ConnectorType
    example_pair: str
    centralised: bool
    use_ethereum_wallet: bool
    trade_fee_schema: TradeFeeSchema
    config_keys: Optional["BaseConnectorConfigMap"]
    is_sub_domain: bool
    parent_name: Optional[str]
    domain_parameter: Optional[str]
    use_eth_gas_lookup: bool
    """
    This class has metadata data about Exchange connections. The name of the connection and the file path location of
    the connector file.
    """

    def uses_gateway_generic_connector(self) -> bool:
        none_gateway_connectors_types = [ConnectorType.Exchange, ConnectorType.Derivative, ConnectorType.Connector]
        return True if self.type not in none_gateway_connectors_types else False

    def module_name(self) -> str:
        # returns connector module name, e.g. binance_exchange
        if self.uses_gateway_generic_connector():
            return f"gateway_{self.type.name}"
        return f"{self.base_name()}_{self.type.name.lower()}"

    def module_path(self) -> str:
        # return connector full path name, e.g. hummingbot.connector.exchange.binance.binance_exchange
        if self.uses_gateway_generic_connector():
            return f"hummingbot.connector.{self.module_name()}"
        return f"hummingbot.connector.{self.type.name.lower()}.{self.base_name()}.{self.module_name()}"

    def class_name(self) -> str:
        # return connector class name, e.g. BinanceExchange
        if self.uses_gateway_generic_connector():
            splited_name = self.module_name().split('_')
            splited_name[0] = splited_name[0].capitalize()
            return "".join(splited_name)
        return "".join([o.capitalize() for o in self.module_name().split("_")])

    def conn_init_parameters(self, api_keys: Optional[Dict[str, Any]] = None) -> Dict[str, Any]:
        api_keys = api_keys or {}
        if self.uses_gateway_generic_connector():  # init parameters for gateway connectors
            params = {}
            if self.config_keys is not None:
                params: Dict[str, Any] = {k: v.value for k, v in self.config_keys.items()}
            connector_spec: Dict[str, str] = GatewayConnectionSetting.get_connector_spec_from_market_name(self.name)
            params.update(
                connector_name=connector_spec["connector"],
                chain=connector_spec["chain"],
                network=connector_spec["network"],
                wallet_address=connector_spec["wallet_address"],
                additional_spenders=connector_spec.get("additional_spenders", []),
            )
            return params

        if not self.is_sub_domain:
            return api_keys
        else:
            params: Dict[str, Any] = {k.replace(self.name, self.parent_name): v for k, v in api_keys.items()}
            params["domain"] = self.domain_parameter
            return params

    def add_domain_parameter(self, params: Dict[str, Any]) -> Dict[str, Any]:
        if not self.is_sub_domain:
            return params
        else:
            params["domain"] = self.domain_parameter
            return params

    def base_name(self) -> str:
        if self.is_sub_domain:
            return self.parent_name
        else:
            return self.name

    def non_trading_connector_instance_with_default_configuration(
            self,
            trading_pairs: Optional[List[str]] = None) -> 'ConnectorBase':
        from hummingbot.client.config.config_helpers import ClientConfigAdapter
        from hummingbot.client.hummingbot_application import HummingbotApplication

        trading_pairs = trading_pairs or []
        connector_class = getattr(importlib.import_module(self.module_path()), self.class_name())
        kwargs = {}
        if isinstance(self.config_keys, Dict):
            kwargs = {key: (config.value or "") for key, config in self.config_keys.items()}  # legacy
        elif self.config_keys is not None:
            kwargs = {
                traverse_item.attr: traverse_item.value.get_secret_value()
                if isinstance(traverse_item.value, SecretStr)
                else traverse_item.value or ""
                for traverse_item
                in ClientConfigAdapter(self.config_keys).traverse()
                if traverse_item.attr != "connector"
            }
        kwargs = self.conn_init_parameters(kwargs)
        kwargs = self.add_domain_parameter(kwargs)
        kwargs.update(trading_pairs=trading_pairs, trading_required=False)
        kwargs["client_config_map"] = HummingbotApplication.main_application().client_config_map
        connector = connector_class(**kwargs)

        return connector


class AllConnectorSettings:
    all_connector_settings: Dict[str, ConnectorSetting] = {}

    @classmethod
    def create_connector_settings(cls):
        """
        Iterate over files in specific Python directories to create a dictionary of exchange names to ConnectorSetting.
        """
        cls.all_connector_settings = {}  # reset
        connector_exceptions = ["mock_paper_exchange", "mock_pure_python_paper_exchange", "paper_trade"]

        type_dirs: List[DirEntry] = [
            cast(DirEntry, f) for f in scandir(f"{root_path() / 'hummingbot' / 'connector'}")
            if f.is_dir()
        ]
        for type_dir in type_dirs:
            connector_dirs: List[DirEntry] = [
                cast(DirEntry, f) for f in scandir(type_dir.path)
                if f.is_dir() and exists(join(f.path, "__init__.py"))
            ]
            for connector_dir in connector_dirs:
                if connector_dir.name.startswith("_") or connector_dir.name in connector_exceptions:
                    continue
                if connector_dir.name in cls.all_connector_settings:
                    raise Exception(f"Multiple connectors with the same {connector_dir.name} name.")
                try:
                    util_module_path: str = f"hummingbot.connector.{type_dir.name}." \
                                            f"{connector_dir.name}.{connector_dir.name}_utils"
                    util_module = importlib.import_module(util_module_path)
                except ModuleNotFoundError:
                    continue
                trade_fee_settings: List[float] = getattr(util_module, "DEFAULT_FEES", None)
                trade_fee_schema: TradeFeeSchema = cls._validate_trade_fee_schema(
                    connector_dir.name, trade_fee_settings
                )
                cls.all_connector_settings[connector_dir.name] = ConnectorSetting(
                    name=connector_dir.name,
                    type=ConnectorType[type_dir.name.capitalize()],
                    centralised=getattr(util_module, "CENTRALIZED", True),
                    example_pair=getattr(util_module, "EXAMPLE_PAIR", ""),
                    use_ethereum_wallet=getattr(util_module, "USE_ETHEREUM_WALLET", False),
                    trade_fee_schema=trade_fee_schema,
                    config_keys=getattr(util_module, "KEYS", None),
                    is_sub_domain=False,
                    parent_name=None,
                    domain_parameter=None,
                    use_eth_gas_lookup=getattr(util_module, "USE_ETH_GAS_LOOKUP", False),
                )
                # Adds other domains of connector
                other_domains = getattr(util_module, "OTHER_DOMAINS", [])
                for domain in other_domains:
                    trade_fee_settings = getattr(util_module, "OTHER_DOMAINS_DEFAULT_FEES")[domain]
                    trade_fee_schema = cls._validate_trade_fee_schema(domain, trade_fee_settings)
                    parent = cls.all_connector_settings[connector_dir.name]
                    cls.all_connector_settings[domain] = ConnectorSetting(
                        name=domain,
                        type=parent.type,
                        centralised=parent.centralised,
                        example_pair=getattr(util_module, "OTHER_DOMAINS_EXAMPLE_PAIR")[domain],
                        use_ethereum_wallet=parent.use_ethereum_wallet,
                        trade_fee_schema=trade_fee_schema,
                        config_keys=getattr(util_module, "OTHER_DOMAINS_KEYS")[domain],
                        is_sub_domain=True,
                        parent_name=parent.name,
                        domain_parameter=getattr(util_module, "OTHER_DOMAINS_PARAMETER")[domain],
                        use_eth_gas_lookup=parent.use_eth_gas_lookup,
                    )

        # add gateway connectors
        gateway_connections_conf: List[Dict[str, str]] = GatewayConnectionSetting.load()
        trade_fee_settings: List[float] = [0.0, 0.0]  # we assume no swap fees for now
        trade_fee_schema: TradeFeeSchema = cls._validate_trade_fee_schema("gateway", trade_fee_settings)

        for connection_spec in gateway_connections_conf:
            market_name: str = GatewayConnectionSetting.get_market_name_from_connector_spec(connection_spec)
            cls.all_connector_settings[market_name] = ConnectorSetting(
                name=market_name,
                type=ConnectorType[connection_spec["trading_type"]],
                centralised=False,
                example_pair="WETH-USDC",
                use_ethereum_wallet=False,
                trade_fee_schema=trade_fee_schema,
                config_keys=None,
                is_sub_domain=False,
                parent_name=None,
                domain_parameter=None,
                use_eth_gas_lookup=False,
            )

        return cls.all_connector_settings

    @classmethod
    def initialize_paper_trade_settings(cls, paper_trade_exchanges: List[str]):
        for e in paper_trade_exchanges:
            base_connector_settings: Optional[ConnectorSetting] = cls.all_connector_settings.get(e, None)
            if base_connector_settings:
                paper_trade_settings = ConnectorSetting(
                    name=f"{e}_paper_trade",
                    type=base_connector_settings.type,
                    centralised=base_connector_settings.centralised,
                    example_pair=base_connector_settings.example_pair,
                    use_ethereum_wallet=base_connector_settings.use_ethereum_wallet,
                    trade_fee_schema=base_connector_settings.trade_fee_schema,
                    config_keys=base_connector_settings.config_keys,
                    is_sub_domain=False,
                    parent_name=base_connector_settings.name,
                    domain_parameter=None,
                    use_eth_gas_lookup=base_connector_settings.use_eth_gas_lookup,
                )
                cls.all_connector_settings.update({f"{e}_paper_trade": paper_trade_settings})

    @classmethod
    def get_all_connectors(cls) -> List[str]:
        """Avoids circular import problems introduced by `create_connector_settings`."""
        connector_names = PAPER_TRADE_EXCHANGES.copy()
        type_dirs: List[DirEntry] = [
            cast(DirEntry, f) for f in
            scandir(f"{root_path() / 'hummingbot' / 'connector'}")
            if f.is_dir()
        ]
        for type_dir in type_dirs:
            connector_dirs: List[DirEntry] = [
                cast(DirEntry, f) for f in scandir(type_dir.path)
                if f.is_dir() and exists(join(f.path, "__init__.py"))
            ]
            connector_names.extend([connector_dir.name for connector_dir in connector_dirs])
        return connector_names

    @classmethod
    def get_connector_settings(cls) -> Dict[str, ConnectorSetting]:
        if len(cls.all_connector_settings) == 0:
            cls.all_connector_settings = cls.create_connector_settings()
        return cls.all_connector_settings

    @classmethod
    def get_connector_config_keys(cls, connector: str) -> Optional["BaseConnectorConfigMap"]:
        return cls.get_connector_settings()[connector].config_keys

    @classmethod
    def reset_connector_config_keys(cls, connector: str):
        current_settings = cls.get_connector_settings()[connector]
        current_keys = current_settings.config_keys
        new_keys = (
            current_keys if current_keys is None else current_keys.__class__.construct()
        )
        cls.update_connector_config_keys(new_keys)

    @classmethod
    def update_connector_config_keys(cls, new_config_keys: "BaseConnectorConfigMap"):
        current_settings = cls.get_connector_settings()[new_config_keys.connector]
        new_keys_settings_dict = current_settings._asdict()
        new_keys_settings_dict.update({"config_keys": new_config_keys})
        cls.get_connector_settings()[new_config_keys.connector] = ConnectorSetting(
            **new_keys_settings_dict
        )

    @classmethod
    def get_exchange_names(cls) -> Set[str]:
        return {
            cs.name for cs in cls.all_connector_settings.values() if cs.type is ConnectorType.Exchange
        }.union(set(PAPER_TRADE_EXCHANGES))

    @classmethod
    def get_derivative_names(cls) -> Set[str]:
        return {cs.name for cs in cls.all_connector_settings.values() if cs.type is ConnectorType.Derivative or cs.type is ConnectorType.EVM_Perpetual}

    @classmethod
    def get_derivative_dex_names(cls) -> Set[str]:
        return {cs.name for cs in cls.all_connector_settings.values() if cs.type is ConnectorType.EVM_Perpetual}

    @classmethod
    def get_other_connector_names(cls) -> Set[str]:
        return {cs.name for cs in cls.all_connector_settings.values() if cs.type is ConnectorType.Connector}

    @classmethod
    def get_eth_wallet_connector_names(cls) -> Set[str]:
        return {cs.name for cs in cls.all_connector_settings.values() if cs.use_ethereum_wallet}

    @classmethod
    def get_gateway_evm_amm_connector_names(cls) -> Set[str]:
        return {cs.name for cs in cls.all_connector_settings.values() if cs.type == ConnectorType.EVM_AMM}

    @classmethod
    def get_gateway_evm_amm_lp_connector_names(cls) -> Set[str]:
        return {cs.name for cs in cls.all_connector_settings.values() if cs.type == ConnectorType.EVM_AMM_LP}

    @classmethod
    def get_example_pairs(cls) -> Dict[str, str]:
        return {name: cs.example_pair for name, cs in cls.get_connector_settings().items()}

    @classmethod
    def get_example_assets(cls) -> Dict[str, str]:
        return {name: cs.example_pair.split("-")[0] for name, cs in cls.get_connector_settings().items()}

    @staticmethod
    def _validate_trade_fee_schema(
        exchange_name: str, trade_fee_schema: Optional[Union[TradeFeeSchema, List[float]]]
    ) -> TradeFeeSchema:
        if not isinstance(trade_fee_schema, TradeFeeSchema):
            # backward compatibility
            maker_percent_fee_decimal = (
                Decimal(str(trade_fee_schema[0])) / Decimal("100") if trade_fee_schema is not None else Decimal("0")
            )
            taker_percent_fee_decimal = (
                Decimal(str(trade_fee_schema[1])) / Decimal("100") if trade_fee_schema is not None else Decimal("0")
            )
            trade_fee_schema = TradeFeeSchema(
                maker_percent_fee_decimal=maker_percent_fee_decimal,
                taker_percent_fee_decimal=taker_percent_fee_decimal,
            )
        return trade_fee_schema


def ethereum_wallet_required() -> bool:
    """
    Check if an Ethereum wallet is required for any of the exchanges the user's config uses.
    """
    return any(e in AllConnectorSettings.get_eth_wallet_connector_names() for e in required_exchanges)


def ethereum_gas_station_required() -> bool:
    """
    Check if the user's config needs to look up gas costs from an Ethereum gas station.
    """
    return any(name for name, con_set in AllConnectorSettings.get_connector_settings().items() if name in required_exchanges
               and con_set.use_eth_gas_lookup)


def ethereum_required_trading_pairs() -> List[str]:
    """
    Check if the trading pairs require an ethereum wallet (ERC-20 tokens).
    """
    ret_val = []
    for conn, t_pair in requried_connector_trading_pairs.items():
        if AllConnectorSettings.get_connector_settings()[conn].use_ethereum_wallet:
            ret_val += t_pair
    return ret_val


def gateway_connector_trading_pairs(connector: str) -> List[str]:
    """
    Returns trading pair used by specified gateway connnector.
    """
    ret_val = []
    for conn, t_pair in requried_connector_trading_pairs.items():
        if AllConnectorSettings.get_connector_settings()[conn].uses_gateway_generic_connector() and \
           conn == connector:
            ret_val += t_pair
    return ret_val


MAXIMUM_OUTPUT_PANE_LINE_COUNT = 1000
MAXIMUM_LOG_PANE_LINE_COUNT = 1000
MAXIMUM_TRADE_FILLS_DISPLAY_OUTPUT = 100

STRATEGIES: List[str] = get_strategy_list()
GATEWAY_CONNECTORS: List[str] = []<|MERGE_RESOLUTION|>--- conflicted
+++ resolved
@@ -61,11 +61,8 @@
     """
 
     EVM_AMM = "EVM_AMM"
-<<<<<<< HEAD
     EVM_Perpetual = "EVM_Perpetual"
-=======
     EVM_AMM_LP = "EVM_AMM_LP"
->>>>>>> a4a9c7a8
     Connector = "connector"
     Exchange = "exchange"
     Derivative = "derivative"
