--- conflicted
+++ resolved
@@ -3,7 +3,6 @@
 import time
 import warnings
 from collections import defaultdict
-from async_timeout import timeout
 from decimal import Decimal
 from typing import Any, AsyncIterable, Dict, List, Optional
 
@@ -910,22 +909,11 @@
         local_asset_names = set(self._account_balances.keys())
         remote_asset_names = set()
 
-<<<<<<< HEAD
         account_info = await self._api_request(path=CONSTANTS.ACCOUNT_INFO_URL,
                                                is_auth_required=True,
                                                add_timestamp=True,
                                                api_version=CONSTANTS.API_VERSION_V2,
                                                )
-=======
-        await self._binance_time_synchronizer.update_server_time_if_not_initialized(
-            time_provider=self._get_current_server_time())
-
-        account_info = await self.__api_request(path=CONSTANTS.ACCOUNT_INFO_URL,
-                                                is_auth_required=True,
-                                                add_timestamp=True,
-                                                api_version=CONSTANTS.API_VERSION_V2,
-                                                )
->>>>>>> dbace9ea
         assets = account_info.get("assets")
         for asset in assets:
             asset_name = asset.get("asset")
