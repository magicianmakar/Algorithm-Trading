from typing import Any, Dict

import aiohttp
from pydantic import Field, SecretStr

from hummingbot.client.config.config_data_types import BaseConnectorConfigMap, ClientFieldData

CENTRALIZED = True

EXAMPLE_PAIR = "LRC-USDT"

DEFAULT_FEES = [0.0, 0.2]

LOOPRING_ROOT_API = "https://api3.loopring.io"
LOOPRING_WS_KEY_PATH = "/v2/ws/key"


class LoopringConfigMap(BaseConnectorConfigMap):
    connector: str = Field(default="loopring", client_data=None)
    loopring_accountid: SecretStr = Field(
        default=...,
        client_data=ClientFieldData(
            prompt=lambda cm: "Enter your Loopring account id",
            is_secure=True,
            is_connect_key=True,
            prompt_on_new=True,
        )
    )
    loopring_exchangeaddress: SecretStr = Field(
        default=...,
        client_data=ClientFieldData(
            prompt=lambda cm: "Enter the Loopring exchange address",
            is_secure=True,
            is_connect_key=True,
            prompt_on_new=True,
        )
    )
    loopring_private_key: SecretStr = Field(
        default=...,
        client_data=ClientFieldData(
            prompt=lambda cm: "Enter your Loopring private key",
            is_secure=True,
            is_connect_key=True,
            prompt_on_new=True,
        )
    )
    loopring_api_key: SecretStr = Field(
        default=...,
        client_data=ClientFieldData(
            prompt=lambda cm: "Enter your loopring api key",
            is_secure=True,
            is_connect_key=True,
            prompt_on_new=True,
        )
    )

<<<<<<< HEAD
=======
    class Config:
        title = "loopring"

>>>>>>> 1353bafa

KEYS = LoopringConfigMap.construct()


def convert_from_exchange_trading_pair(exchange_trading_pair: str) -> str:
    # loopring returns trading pairs in the correct format natively
    return exchange_trading_pair


def convert_to_exchange_trading_pair(hb_trading_pair: str) -> str:
    # loopring expects trading pairs in the same format as hummingbot internally represents them
    return hb_trading_pair


async def get_ws_api_key():
    async with aiohttp.ClientSession() as client:
        response: aiohttp.ClientResponse = await client.get(
            f"{LOOPRING_ROOT_API}{LOOPRING_WS_KEY_PATH}"
        )
        if response.status != 200:
            raise IOError(f"Error getting WS key. Server responded with status: {response.status}.")

        response_dict: Dict[str, Any] = await response.json()
        return response_dict['data']<|MERGE_RESOLUTION|>--- conflicted
+++ resolved
@@ -54,12 +54,9 @@
         )
     )
 
-<<<<<<< HEAD
-=======
     class Config:
         title = "loopring"
 
->>>>>>> 1353bafa
 
 KEYS = LoopringConfigMap.construct()
 
