import math
from typing import Dict, List

from pydantic import Field, SecretStr

from hummingbot.client.config.config_data_types import BaseConnectorConfigMap, ClientFieldData
from hummingbot.core.utils.tracking_nonce import get_tracking_nonce, get_tracking_nonce_low_res

from . import digifinex_constants as Constants

CENTRALIZED = True

EXAMPLE_PAIR = "ETH-USDT"

DEFAULT_FEES = [0.1, 0.1]

HBOT_BROKER_ID = "HBOT-"


# deeply merge two dictionaries
def merge_dicts(source: Dict, destination: Dict) -> Dict:
    for key, value in source.items():
        if isinstance(value, dict):
            # get node or create one
            node = destination.setdefault(key, {})
            merge_dicts(value, node)
        else:
            destination[key] = value

    return destination


# join paths
def join_paths(*paths: List[str]) -> str:
    return "/".join(paths)


# get timestamp in milliseconds
def get_ms_timestamp() -> int:
    return get_tracking_nonce_low_res()


# convert milliseconds timestamp to seconds
def ms_timestamp_to_s(ms: int) -> int:
    return math.floor(ms / 1e3)


# Request ID class
class RequestId:
    """
    Generate request ids
    """
    _request_id: int = 0

    @classmethod
    def generate_request_id(cls) -> int:
        return get_tracking_nonce()


def convert_from_exchange_trading_pair(exchange_trading_pair: str) -> str:
    return exchange_trading_pair.replace("_", "-").upper()


def convert_from_ws_trading_pair(exchange_trading_pair: str) -> str:
    return exchange_trading_pair.replace("_", "-")


def convert_to_exchange_trading_pair(hb_trading_pair: str) -> str:
    return hb_trading_pair.replace("-", "_").lower()


def convert_to_ws_trading_pair(hb_trading_pair: str) -> str:
    return hb_trading_pair.replace("-", "_")


def get_new_client_order_id(is_buy: bool, trading_pair: str) -> str:
    side = "B" if is_buy else "S"
    return f"{HBOT_BROKER_ID}{side}-{trading_pair}-{get_tracking_nonce()}"


def get_api_reason(code: str) -> str:
    return Constants.API_REASONS.get(int(code), code)


class DigifinexConfigMap(BaseConnectorConfigMap):
    connector: str = Field(default="digifinex", client_data=None)
    digifinex_api_key: SecretStr = Field(
        default=...,
        client_data=ClientFieldData(
            prompt=lambda cm: "Enter your Digifinex API key",
            is_secure=True,
            is_connect_key=True,
            prompt_on_new=True,
        )
    )
    digifinex_secret_key: SecretStr = Field(
        default=...,
        client_data=ClientFieldData(
            prompt=lambda cm: "Enter your Digifinex secret key",
            is_secure=True,
            is_connect_key=True,
            prompt_on_new=True,
        )
    )

<<<<<<< HEAD
=======
    class Config:
        title = "digifinex"

>>>>>>> 1353bafa

KEYS = DigifinexConfigMap.construct()<|MERGE_RESOLUTION|>--- conflicted
+++ resolved
@@ -103,11 +103,8 @@
         )
     )
 
-<<<<<<< HEAD
-=======
     class Config:
         title = "digifinex"
 
->>>>>>> 1353bafa
 
 KEYS = DigifinexConfigMap.construct()