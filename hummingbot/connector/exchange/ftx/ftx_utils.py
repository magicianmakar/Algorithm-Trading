--- conflicted
+++ resolved
@@ -64,11 +64,8 @@
         )
     )
 
-<<<<<<< HEAD
-=======
     class Config:
         title = "ftx"
 
->>>>>>> 1353bafa
 
 KEYS = FtxConfigMap.construct()