import math
import zlib
from typing import Dict, List, Tuple

from pydantic import Field, SecretStr

from hummingbot.client.config.config_data_types import BaseConnectorConfigMap, ClientFieldData
from hummingbot.core.data_type.order_book_message import OrderBookMessage
from hummingbot.core.data_type.order_book_row import OrderBookRow
from hummingbot.core.utils.tracking_nonce import get_tracking_nonce, get_tracking_nonce_low_res
from hummingbot.core.web_assistant.web_assistants_factory import WebAssistantsFactory

CENTRALIZED = True

EXAMPLE_PAIR = "ETH-USDT"

DEFAULT_FEES = [0.25, 0.25]

HBOT_BROKER_ID = "hummingbot-"


# deeply merge two dictionaries
def merge_dicts(source: Dict, destination: Dict) -> Dict:
    for key, value in source.items():
        if isinstance(value, dict):
            # get node or create one
            node = destination.setdefault(key, {})
            merge_dicts(value, node)
        else:
            destination[key] = value

    return destination


# join paths
def join_paths(*paths: List[str]) -> str:
    return "/".join(paths)


# get timestamp in milliseconds
def get_ms_timestamp() -> int:
    return get_tracking_nonce_low_res()


# convert milliseconds timestamp to seconds
def ms_timestamp_to_s(ms: int) -> int:
    return math.floor(ms / 1e3)


def convert_snapshot_message_to_order_book_row(message: OrderBookMessage) -> Tuple[List[OrderBookRow], List[OrderBookRow]]:
    update_id = message.update_id
    data = message.content
    bids, asks = [], []

    if "buys" in data:
        bids = [
            OrderBookRow(float(bid["price"]), float(bid["amount"]), update_id) for bid in data["buys"]
        ]
    elif "bids" in data:
        bids = [
            OrderBookRow(float(bid[0]), float(bid[1]), update_id) for bid in data["bids"]
        ]
    sorted(bids, key=lambda a: a.price)

    if "sells" in data:
        asks = [
            OrderBookRow(float(ask["price"]), float(ask["amount"]), update_id) for ask in data["sells"]
        ]
    elif "asks" in data:
        asks = [
            OrderBookRow(float(ask[0]), float(ask[1]), update_id) for ask in data["asks"]
        ]
    sorted(asks, key=lambda a: a.price)

    return bids, asks


def convert_diff_message_to_order_book_row(message: OrderBookMessage) -> Tuple[List[OrderBookRow], List[OrderBookRow]]:
    update_id = message.update_id
    data = message.content
    bids, asks = [], []

    if "buys" in data:
        bids = [
            OrderBookRow(float(bid["price"]), float(bid["amount"]), update_id) for bid in data["buys"]
        ]
    elif "bids" in data:
        bids = [
            OrderBookRow(float(bid[0]), float(bid[1]), update_id) for bid in data["bids"]
        ]
    sorted(bids, key=lambda a: a.price)

    if "sells" in data:
        asks = [
            OrderBookRow(float(ask["price"]), float(ask["amount"]), update_id) for ask in data["sells"]
        ]
    elif "asks" in data:
        asks = [
            OrderBookRow(float(ask[0]), float(ask[1]), update_id) for ask in data["asks"]
        ]
    sorted(asks, key=lambda a: a.price)

    return bids, asks


# Request ID class
class RequestId:
    """
    Generate request ids
    """
    _request_id: int = 0

    @classmethod
    def generate_request_id(cls) -> int:
        return get_tracking_nonce()


def convert_from_exchange_trading_pair(exchange_trading_pair: str) -> str:
    return exchange_trading_pair.replace("_", "-")


def convert_to_exchange_trading_pair(hb_trading_pair: str) -> str:
    return hb_trading_pair.replace("-", "_")


def get_new_client_order_id(is_buy: bool, trading_pair: str) -> str:
    side = "B" if is_buy else "S"
    return f"{HBOT_BROKER_ID}{side}-{trading_pair}-{get_tracking_nonce()}"


# Decompress WebSocket messages
def decompress_ws_message(message):
    if type(message) == bytes:
        decompress = zlib.decompressobj(-zlib.MAX_WBITS)
        inflated = decompress.decompress(message)
        inflated += decompress.flush()
        return inflated.decode('UTF-8')
    else:
        return message


def compress_ws_message(message):
    if type(message) == str:
        message = message.encode()
        compress = zlib.compressobj(wbits=-zlib.MAX_WBITS)
        deflated = compress.compress(message)
        deflated += compress.flush()
        return deflated
    else:
        return message


class BitmartConfigMap(BaseConnectorConfigMap):
    connector: str = Field(default="bitmart", client_data=None)
    bitmart_api_key: SecretStr = Field(
        default=...,
        client_data=ClientFieldData(
            prompt=lambda cm: "Enter your BitMart API key",
            is_secure=True,
            is_connect_key=True,
            prompt_on_new=True,
        )
    )
    bitmart_secret_key: SecretStr = Field(
        default=...,
        client_data=ClientFieldData(
            prompt=lambda cm: "Enter your BitMart secret key",
            is_secure=True,
            is_connect_key=True,
            prompt_on_new=True,
        )
    )
    bitmart_memo: SecretStr = Field(
        default=...,
        client_data=ClientFieldData(
            prompt=lambda cm: "Enter your BitMart API Memo",
            is_secure=True,
            is_connect_key=True,
            prompt_on_new=True,
        )
    )

<<<<<<< HEAD
=======
    class Config:
        title = "bitmart"

>>>>>>> 1353bafa

KEYS = BitmartConfigMap.construct()


def build_api_factory() -> WebAssistantsFactory:
    api_factory = WebAssistantsFactory()
    return api_factory<|MERGE_RESOLUTION|>--- conflicted
+++ resolved
@@ -180,12 +180,9 @@
         )
     )
 
-<<<<<<< HEAD
-=======
     class Config:
         title = "bitmart"
 
->>>>>>> 1353bafa
 
 KEYS = BitmartConfigMap.construct()
 
