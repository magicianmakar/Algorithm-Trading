--- conflicted
+++ resolved
@@ -158,11 +158,8 @@
         )
     )
 
-<<<<<<< HEAD
-=======
     class Config:
         title = "hitbtc"
 
->>>>>>> 1353bafa
 
 KEYS = HitbtcConfigMap.construct()