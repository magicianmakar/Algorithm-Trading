import re
from typing import Optional, Tuple

import requests
from pydantic import Field, SecretStr

from hummingbot.client.config.config_data_types import BaseConnectorConfigMap, ClientFieldData

CENTRALIZED = True

EXAMPLE_PAIR = "BTC-BRL"

DEFAULT_FEES = [0.35, 0.45]  # The actual fees


class BlocktaneConfigMap(BaseConnectorConfigMap):
    connector: str = Field(default="blocktane", client_data=None)
    blocktane_api_key: SecretStr = Field(
        default=...,
        client_data=ClientFieldData(
            prompt=lambda cm: "Enter your Blocktane API key",
            is_secure=True,
            is_connect_key=True,
            prompt_on_new=True,
        )
    )
    blocktane_api_secret: SecretStr = Field(
        default=...,
        client_data=ClientFieldData(
            prompt=lambda cm: "Enter your Blocktane API secret",
            is_secure=True,
            is_connect_key=True,
            prompt_on_new=True,
        )
    )

<<<<<<< HEAD
=======
    class Config:
        title = "blocktane"

>>>>>>> 1353bafa

KEYS = BlocktaneConfigMap.construct()

TRADING_PAIR_SPLITTER = re.compile(r"^(\w+)(BTC|btc|ETH|eth|BRL|brl|PAX|pax|USDT|usdt|PAXG|paxg|LETH|leth|EURS|eurs|LRC|lrc|BKT|bkt)$")
MARKET_DATA = None
INVERSE_MARKET_LOOKUP = None
NAME_LOOKUP = None


def _populate_lookups():
    global MARKET_DATA
    global INVERSE_MARKET_LOOKUP
    global NAME_LOOKUP
    try:
        markets = requests.get('https://trade.blocktane.io/api/v2/xt/public/markets').json()
        MARKET_DATA = {market['id']: market for market in markets}
        INVERSE_MARKET_LOOKUP = {(market['base_unit'].upper(), market['quote_unit'].upper()): market for market in markets}
        NAME_LOOKUP = {market['name']: market for market in markets}
    except Exception:
        pass  # Will fall back to regex splitting


def split_trading_pair(trading_pair: str) -> Optional[Tuple[str, str]]:
    if MARKET_DATA is None:
        _populate_lookups()

    if MARKET_DATA is not None:
        if '/' in trading_pair:
            m = NAME_LOOKUP.get(trading_pair)
        else:
            m = MARKET_DATA.get(trading_pair)
        if m is None:
            return None
        return m['base_unit'], m['quote_unit']
    else:
        # Fall back to regex splitting
        try:
            if ('/' in trading_pair):
                m = trading_pair.split('/')
                return m[0], m[1]
            else:
                m = TRADING_PAIR_SPLITTER.match(trading_pair)
                return m.group(1), m.group(2)
        # Exceptions are now logged as warnings in trading pair fetcher
        except Exception:
            return None


def convert_from_exchange_trading_pair(exchange_trading_pair: str) -> Optional[str]:
    split_pair_tuple = split_trading_pair(exchange_trading_pair)
    if split_pair_tuple is None:
        return None
    base_asset, quote_asset = split_pair_tuple
    return f"{base_asset}-{quote_asset}".upper()


def convert_to_exchange_trading_pair(hb_trading_pair: str) -> str:
    if INVERSE_MARKET_LOOKUP is None:
        _populate_lookups()
    try:
        return INVERSE_MARKET_LOOKUP[hb_trading_pair.split('-')]['id']
    except Exception:
        return hb_trading_pair.lower().replace("-", "")<|MERGE_RESOLUTION|>--- conflicted
+++ resolved
@@ -34,12 +34,9 @@
         )
     )
 
-<<<<<<< HEAD
-=======
     class Config:
         title = "blocktane"
 
->>>>>>> 1353bafa
 
 KEYS = BlocktaneConfigMap.construct()
 
