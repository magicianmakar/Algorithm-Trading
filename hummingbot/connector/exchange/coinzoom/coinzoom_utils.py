--- conflicted
+++ resolved
@@ -91,11 +91,8 @@
         )
     )
 
-<<<<<<< HEAD
-=======
     class Config:
         title = "coinzoom"
 
->>>>>>> 1353bafa
 
 KEYS = CoinzoomConfigMap.construct()