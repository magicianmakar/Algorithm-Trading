import asyncio
import copy
from decimal import Decimal
import itertools as it
<<<<<<< HEAD
from async_timeout import timeout
from hummingbot.logger.struct_logger import METRICS_LOG_LEVEL
=======
import logging
import re
import time
from typing import (
    Dict,
    List,
    Optional,
    Any,
    Type,
    Union,
    cast,
)

from hummingbot.connector.connector_base import ConnectorBase
from hummingbot.connector.gateway_in_flight_order import GatewayInFlightOrder
>>>>>>> a37c27be
from hummingbot.core.utils import async_ttl_cache
from hummingbot.core.gateway import check_transaction_exceptions
from hummingbot.core.gateway.gateway_http_client import GatewayHttpClient
from hummingbot.core.network_iterator import NetworkStatus
from hummingbot.core.utils.async_utils import safe_ensure_future, safe_gather
from hummingbot.core.utils.tracking_nonce import get_tracking_nonce
from hummingbot.core.data_type.limit_order import LimitOrder
from hummingbot.core.data_type.cancellation_result import CancellationResult
from hummingbot.core.data_type.trade_fee import AddedToCostTradeFee, TokenAmount
from hummingbot.core.event.events import (
    MarketEvent,
    TokenApprovalEvent,
    BuyOrderCreatedEvent,
    SellOrderCreatedEvent,
    BuyOrderCompletedEvent,
    SellOrderCompletedEvent,
    MarketOrderFailureEvent,
    OrderCancelledEvent,
    OrderFilledEvent,
    TokenApprovalSuccessEvent,
    TokenApprovalFailureEvent,
    OrderType,
    TradeType,
)
from hummingbot.logger import HummingbotLogger

s_logger = None
s_decimal_0 = Decimal("0")
s_decimal_NaN = Decimal("nan")


class GatewayEVMAMM(ConnectorBase):
    """
    Defines basic funtions common to connectors that interract with Gateway.
    """

    API_CALL_TIMEOUT = 10.0
    POLL_INTERVAL = 1.0
    UPDATE_BALANCE_INTERVAL = 30.0
    APPROVAL_ORDER_ID_PATTERN = re.compile(r"approve-(\w+)-(\w+)")

    @classmethod
    def logger(cls) -> HummingbotLogger:
        global s_logger
        if s_logger is None:
            s_logger = logging.getLogger(cls.__name__)
        return cast(HummingbotLogger, s_logger)

    def __init__(self,
                 connector_name: str,
                 chain: str,
                 network: str,
                 wallet_address: str,
                 trading_pairs: List[str] = [],
                 trading_required: bool = True
                 ):
        """
        :param connector_name: name of connector on gateway
        :param chain: refers to a block chain, e.g. ethereum or avalanche
        :param network: refers to a network of a particular blockchain e.g. mainnet or kovan
        :param wallet_address: the address of the eth wallet which has been added on gateway
        :param trading_pairs: a list of trading pairs
        :param trading_required: Whether actual trading is needed. Useful for some functionalities or commands like the balance command
        """
        self._connector_name = connector_name
        self._name = "_".join([connector_name, chain, network])
        super().__init__()
        self._chain = chain
        self._network = network
        self._trading_pairs = trading_pairs
        self._tokens = set()
        [self._tokens.update(set(trading_pair.split("-"))) for trading_pair in trading_pairs]
        self._wallet_address = wallet_address
        self._trading_required = trading_required
        self._ev_loop = asyncio.get_event_loop()
        self._last_poll_timestamp = 0.0
        self._last_balance_poll_timestamp = time.time()
        self._last_est_gas_cost_reported = 0
        self._in_flight_orders = {}
        self._allowances = {}
        self._chain_info = {}
        self._status_polling_task = None
        self._get_chain_info_task = None
        self._auto_approve_task = None
        self._poll_notifier = None
        self._nonce = None
        self._native_currency = "ETH"  # make ETH the default asset

    @property
    def connector_name(self):
        """
        This returns the name of connector/protocol to be connected to on Gateway.
        """
        return self._connector_name

    @property
    def chain(self):
        return self._chain

    @property
    def network(self):
        return self._network

    @property
    def name(self):
        return self._name

    @property
    def address(self):
        return self._wallet_address

    @staticmethod
    async def fetch_trading_pairs(chain: str, network: str) -> List[str]:
        """
        Calls the tokens endpoint on Gateway.
        """
        try:
            tokens = await GatewayHttpClient.get_instance().get_tokens(chain, network)
            token_symbols = [t["symbol"] for t in tokens["tokens"]]
            trading_pairs = []
            for base, quote in it.permutations(token_symbols, 2):
                trading_pairs.append(f"{base}-{quote}")
            return trading_pairs
        except Exception:
            return []

    @property
    def approval_orders(self) -> List[GatewayInFlightOrder]:
        return [
            approval_order
            for approval_order in self._in_flight_orders.values()
            if approval_order.client_order_id.split("-")[0] == "approve"
        ]

    @property
    def amm_orders(self) -> List[GatewayInFlightOrder]:
        return [
            in_flight_order
            for in_flight_order in self._in_flight_orders.values()
            if in_flight_order.client_order_id.split("-")[0] in {"buy", "sell"}
        ]

    @property
    def limit_orders(self) -> List[LimitOrder]:
        return [
            in_flight_order.to_limit_order()
            for in_flight_order in self.amm_orders
        ]

    def create_approval_order_id(self, token_symbol: str) -> str:
        return f"approve-{self.connector_name}-{token_symbol}"

    def get_token_symbol_from_approval_order_id(self, approval_order_id: str) -> Optional[str]:
        match = self.APPROVAL_ORDER_ID_PATTERN.search(approval_order_id)
        if match:
            return match.group(2)
        return None

    @staticmethod
    def create_market_order_id(side: TradeType, trading_pair: str) -> str:
        return f"{side.name.lower()}-{trading_pair}-{get_tracking_nonce()}"

    def is_pending_approval(self, token: str) -> bool:
        pending_approval_tokens: List[Optional[str]] = [
            self.get_token_symbol_from_approval_order_id(order_id)
            for order_id in self._in_flight_orders.keys()
        ]
        return True if token in pending_approval_tokens else False

    async def get_chain_info(self):
        """
        Calls the base endpoint of the connector on Gateway to know basic info about chain being used.
        """
        try:
            self._chain_info = await GatewayHttpClient.get_instance().get_network_status(chain=self.chain, network=self.network)
            if type(self._chain_info) != list:
                self._native_currency = self._chain_info.get("nativeCurrency", "ETH")
        except Exception as e:
            self.logger().network(
                "Error fetching chain info",
                exc_info=True,
                app_warning_msg=str(e)
            )

    async def auto_approve(self):
        """
        Automatically approves trading pair tokens for contract(s).
        It first checks if there are any already approved amount (allowance)
        """
        self._allowances = await self.get_allowances()
        for token, amount in self._allowances.items():
            if amount <= s_decimal_0 and not self.is_pending_approval(token):
                await self.approve_token(token)

    async def approve_token(self, token_symbol: str) -> Optional[GatewayInFlightOrder]:
        """
        Approves contract as a spender for a token.
        :param token_symbol: token to approve.
        """
        order_id: str = self.create_approval_order_id(token_symbol)
        await self._update_nonce()
        resp: Dict[str, Any] = await GatewayHttpClient.get_instance().approve_token(
            self.chain,
            self.network,
            self.address,
            token_symbol,
            self.connector_name,
            self._nonce
        )
        self.start_tracking_order(order_id, None, token_symbol)

        if "hash" in resp.get("approval", {}).keys():
            hash = resp["approval"]["hash"]
            tracked_order = self._in_flight_orders.get(order_id)
            tracked_order.update_exchange_order_id(hash)
            tracked_order.nonce = resp["nonce"]
            self.logger().info(
                f"Maximum {token_symbol} approval for {self.connector_name} contract sent, hash: {hash}."
            )
            return tracked_order
        else:
            self.stop_tracking_order(order_id)
            self.logger().info(f"Approval for {token_symbol} on {self.connector_name} failed.")
            return None

    async def get_allowances(self) -> Dict[str, Decimal]:
        """
        Retrieves allowances for token in trading_pairs
        :return: A dictionary of token and its allowance.
        """
        ret_val = {}
        resp: Dict[str, Any] = await GatewayHttpClient.get_instance().get_allowances(
            self.chain, self.network, self.address, list(self._tokens), self.connector_name
        )
        for token, amount in resp["approvals"].items():
            ret_val[token] = Decimal(str(amount))
        return ret_val

    @async_ttl_cache(ttl=5, maxsize=10)
    async def get_quote_price(self, trading_pair: str, is_buy: bool, amount: Decimal) -> Optional[Decimal]:
        """
        Retrieves a quote price.
        :param trading_pair: The market trading pair
        :param is_buy: True for an intention to buy, False for an intention to sell
        :param amount: The amount required (in base token unit)
        :return: The quote price.
        """

        base, quote = trading_pair.split("-")
        side: TradeType = TradeType.BUY if is_buy else TradeType.SELL
        try:
            resp: Dict[str, Any] = await GatewayHttpClient.get_instance().get_price(
                self.chain, self.network, self.connector_name, base, quote, amount, side
            )
            required_items = ["price", "gasLimit", "gasPrice", "gasCost"]
            if any(item not in resp.keys() for item in required_items):
                if "info" in resp.keys():
                    self.logger().info(f"Unable to get price. {resp['info']}")
                else:
                    self.logger().info(f"Missing data from price result. Incomplete return result for ({resp.keys()})")
            else:
                gas_limit = resp["gasLimit"]
                gas_price = resp["gasPrice"]
                gas_cost = resp["gasCost"]
                price = resp["price"]
                account_standing = {
                    "allowances": self._allowances,
                    "balances": self._account_balances,
                    "base": base,
                    "quote": quote,
                    "amount": amount,
                    "side": side,
                    "gas_limit": gas_limit,
                    "gas_price": gas_price,
                    "gas_cost": gas_cost,
                    "price": price,
                    "swaps": len(resp.get("swaps", []))
                }
                exceptions = check_transaction_exceptions(account_standing)
                for index in range(len(exceptions)):
                    self.logger().info(f"Warning! [{index + 1}/{len(exceptions)}] {side} order - {exceptions[index]}")

                if price is not None and len(exceptions) == 0:
                    return Decimal(str(price))

            # Didn't pass all the checks - no price available.
            return None
        except asyncio.CancelledError:
            raise
        except Exception as e:
            self.logger().network(
                f"Error getting quote price for {trading_pair} {side} order for {amount} amount.",
                exc_info=True,
                app_warning_msg=str(e)
            )

    async def get_order_price(self, trading_pair: str, is_buy: bool, amount: Decimal) -> Decimal:
        """
        This is simply the quote price
        """
        return await self.get_quote_price(trading_pair, is_buy, amount)

    def buy(self, trading_pair: str, amount: Decimal, order_type: OrderType, price: Decimal) -> str:
        """
        Buys an amount of base token for a given price (or cheaper).
        :param trading_pair: The market trading pair
        :param amount: The order amount (in base token unit)
        :param order_type: Any order type is fine, not needed for this.
        :param price: The maximum price for the order.
        :return: A newly created order id (internal).
        """
        return self.place_order(True, trading_pair, amount, price)

    def sell(self, trading_pair: str, amount: Decimal, order_type: OrderType, price: Decimal) -> str:
        """
        Sells an amount of base token for a given price (or at a higher price).
        :param trading_pair: The market trading pair
        :param amount: The order amount (in base token unit)
        :param order_type: Any order type is fine, not needed for this.
        :param price: The minimum price for the order.
        :return: A newly created order id (internal).
        """
        return self.place_order(False, trading_pair, amount, price)

    def place_order(self, is_buy: bool, trading_pair: str, amount: Decimal, price: Decimal) -> str:
        """
        Places an order.
        :param is_buy: True for buy order
        :param trading_pair: The market trading pair
        :param amount: The order amount (in base token unit)
        :param price: The minimum price for the order.
        :return: A newly created order id (internal).
        """
        side: TradeType = TradeType.BUY if is_buy else TradeType.SELL
        order_id: str = self.create_market_order_id(side, trading_pair)
        safe_ensure_future(self._create_order(side, order_id, trading_pair, amount, price))
        return order_id

    async def _create_order(self,
                            trade_type: TradeType,
                            order_id: str,
                            trading_pair: str,
                            amount: Decimal,
                            price: Decimal):
        """
        Calls buy or sell API end point to place an order, starts tracking the order and triggers relevant order events.
        :param trade_type: BUY or SELL
        :param order_id: Internal order id (also called client_order_id)
        :param trading_pair: The market to place order
        :param amount: The order amount (in base token value)
        :param price: The order price
        """

        amount = self.quantize_order_amount(trading_pair, amount)
        price = self.quantize_order_price(trading_pair, price)
        base, quote = trading_pair.split("-")
        self.start_tracking_order(order_id=order_id,
                                  trading_pair=trading_pair,
                                  trade_type=trade_type,
                                  price=price,
                                  amount=amount)
        await self._update_nonce()
        try:
            order_result: Dict[str, Any] = await GatewayHttpClient.get_instance().amm_trade(
                self.chain,
                self.network,
                self.connector_name,
                self.address,
                base,
                quote,
                trade_type,
                amount,
                price,
                self._nonce
            )
            transaction_hash: str = order_result.get("txHash")
            nonce: int = order_result.get("nonce")
            gas_price: Decimal = Decimal(order_result.get("gasPrice"))
            gas_limit: int = order_result.get("gasLimit")
            gas_cost: int = order_result.get("gasCost")
            tracked_order = self._in_flight_orders.get(order_id)

            if tracked_order is not None:
                self.logger().info(f"Created {trade_type.name} order {order_id} txHash: {transaction_hash} "
                                   f"for {amount} {trading_pair} on {self.network}. Estimated Gas Cost: {gas_cost} "
                                   f" (gas limit: {gas_limit}, gas price: {gas_price})")
                tracked_order.update_exchange_order_id(transaction_hash)
                tracked_order.gas_price = gas_price
                tracked_order.last_state = "OPEN"
            if transaction_hash is not None:
                tracked_order.nonce = nonce
                tracked_order.fee_asset = self._native_currency
                tracked_order.executed_amount_base = amount
                tracked_order.executed_amount_quote = amount * price
                event_tag: MarketEvent = (
                    MarketEvent.BuyOrderCreated if trade_type is TradeType.BUY
                    else MarketEvent.SellOrderCreated
                )
                event_class: Union[Type[BuyOrderCreatedEvent], Type[SellOrderCreatedEvent]] = (
                    BuyOrderCreatedEvent if trade_type is TradeType.BUY else SellOrderCreatedEvent
                )
                self.trigger_event(event_tag, event_class(
                    timestamp=self.current_timestamp,
                    type=OrderType.LIMIT,
                    trading_pair=trading_pair,
                    amount=amount,
                    price=price,
                    order_id=order_id,
                    creation_timestamp=tracked_order.creation_timestamp,
                    exchange_order_id=transaction_hash
                ))

            else:
                self.trigger_event(MarketEvent.OrderFailure,
                                   MarketOrderFailureEvent(self.current_timestamp, order_id, OrderType.LIMIT))
        except asyncio.CancelledError:
            raise
        except Exception:
            self.stop_tracking_order(order_id)
            self.logger().error(
                f"Error submitting {trade_type.name} swap order to {self.connector_name} on {self.network} for "
                f"{amount} {trading_pair} "
                f"{price}.",
                exc_info=True
            )
            self.trigger_event(MarketEvent.OrderFailure,
                               MarketOrderFailureEvent(self.current_timestamp, order_id, OrderType.LIMIT))

    def start_tracking_order(self,
                             order_id: str,
                             exchange_order_id: Optional[str] = None,
                             trading_pair: str = "",
                             trade_type: TradeType = TradeType.BUY,
                             price: Decimal = s_decimal_0,
                             amount: Decimal = s_decimal_0,
                             gas_price: Decimal = s_decimal_0):
        """
        Starts tracking an order by simply adding it into _in_flight_orders dictionary.
        """
        self._in_flight_orders[order_id] = GatewayInFlightOrder(
            client_order_id=order_id,
            exchange_order_id=exchange_order_id,
            trading_pair=trading_pair,
            order_type=OrderType.LIMIT,
            trade_type=trade_type,
            price=price,
            amount=amount,
            gas_price=gas_price,
            creation_timestamp=self.current_timestamp
        )

    def stop_tracking_order(self, order_id: str):
        """
        Stops tracking an order by simply removing it from _in_flight_orders dictionary.
        """
        if order_id in self._in_flight_orders:
            del self._in_flight_orders[order_id]

<<<<<<< HEAD
    async def _update_approval_order_status(self, tracked_orders: List[GatewayInFlightOrder]):
        """
        Calls REST API to get status update for each in-flight order.
        This function can also be used to update status of simple swap orders.
        """
        if len(tracked_orders) > 0:
            tasks = []
            for tracked_order in tracked_orders:
                if tracked_order.last_state == "PENDING_CREATE":
                    continue
                if tracked_order.is_cancelling and tracked_order.cancel_tx_hash is not None:
                    tx_hash: str = tracked_order.cancel_tx_hash
                else:
                    tx_hash: str = await tracked_order.get_exchange_order_id()
                tasks.append(GatewayHttpClient.get_instance().get_transaction_status(self.chain, self.network, tx_hash))
            update_results = await safe_gather(*tasks, return_exceptions=True)
            for tracked_order, update_result in zip(tracked_orders, update_results):
                self.logger().info(f"Polling for order status updates of {len(tasks)} orders.")
                if isinstance(update_result, Exception):
                    raise update_result
                if "txHash" not in update_result:
                    self.logger().info(f"_update_order_status txHash not in resp: {update_result}")
                    continue
                if update_result["txStatus"] == 1:
                    if update_result["txReceipt"]["status"] == 1:
                        if tracked_order.last_state == "CANCELING":
                            self.trigger_event(
                                MarketEvent.OrderCancelled,
                                OrderCancelledEvent(
                                    self.current_timestamp,
                                    tracked_order.client_order_id,
                                    tracked_order.exchange_order_id,
                                )
                            )
                            tracked_order.last_state = "CANCELED"
                            self.logger().info(f"The {tracked_order.trade_type.name} order "
                                               f"{tracked_order.client_order_id} has been canceled "
                                               f"according to the order status API.")
                        elif tracked_order in self.approval_orders:
                            self.logger().info(f"Approval transaction id {update_result['txHash']} confirmed.")
                            self._allowances = await self.get_allowances()  # update allowances
                        else:
                            gas_used = update_result["txReceipt"]["gasUsed"]
                            gas_price = tracked_order.gas_price
                            fee = Decimal(str(gas_used)) * Decimal(str(gas_price)) / Decimal(str(1e9))
                            self.trigger_event(
                                MarketEvent.OrderFilled,
                                OrderFilledEvent(
                                    self.current_timestamp,
                                    tracked_order.client_order_id,
                                    tracked_order.trading_pair,
                                    tracked_order.trade_type,
                                    tracked_order.order_type,
                                    Decimal(str(tracked_order.price)),
                                    Decimal(str(tracked_order.amount)),
                                    AddedToCostTradeFee(
                                        flat_fees=[TokenAmount(tracked_order.fee_asset, Decimal(str(fee)))]
                                    ),
                                    exchange_trade_id=await tracked_order.get_exchange_order_id()
                                )
                            )
                            tracked_order.last_state = "FILLED"
                            self.logger().info(f"The {tracked_order.trade_type.name} order "
                                               f"{tracked_order.client_order_id} has completed "
                                               f"according to order status API.")
                            event_tag = MarketEvent.BuyOrderCompleted if tracked_order.trade_type is TradeType.BUY \
                                else MarketEvent.SellOrderCompleted
                            event_class = BuyOrderCompletedEvent if tracked_order.trade_type is TradeType.BUY \
                                else SellOrderCompletedEvent
                            self.trigger_event(event_tag,
                                               event_class(self.current_timestamp,
                                                           tracked_order.client_order_id,
                                                           tracked_order.base_asset,
                                                           tracked_order.quote_asset,
                                                           tracked_order.fee_asset,
                                                           tracked_order.executed_amount_base,
                                                           tracked_order.executed_amount_quote,
                                                           float(fee),
                                                           tracked_order.order_type,
                                                           await tracked_order.get_exchange_order_id()))
                        self.stop_tracking_order(tracked_order.client_order_id)
                    else:
                        self.logger().info(
                            f"The market order {tracked_order.client_order_id} has failed according to order status API. ")
                        self.trigger_event(MarketEvent.OrderFailure,
                                           MarketOrderFailureEvent(
                                               self.current_timestamp,
                                               tracked_order.client_order_id,
                                               tracked_order.order_type
                                           ))
                        self.stop_tracking_order(tracked_order.client_order_id)
=======
    async def _update_token_approval_status(self, tracked_approvals: List[GatewayInFlightOrder]):
        """
        Calls REST API to get status update for each in-flight token approval transaction.
        """
        if len(tracked_approvals) < 1:
            return
        tx_hash_list: List[str] = await safe_gather(*[
            tracked_approval.get_exchange_order_id() for tracked_approval in tracked_approvals
        ])
        transaction_states: List[Union[Dict[str, Any], Exception]] = await safe_gather(*[
            GatewayHttpClient.get_instance().get_transaction_status(
                self.chain,
                self.network,
                tx_hash
            )
            for tx_hash in tx_hash_list
        ], return_exceptions=True)
        for tracked_approval, transaction_status in zip(tracked_approvals, transaction_states):
            token_symbol: str = self.get_token_symbol_from_approval_order_id(tracked_approval.client_order_id)
            if isinstance(transaction_status, Exception):
                self.logger().error(f"Error while trying to approve token {token_symbol} for {self.connector_name}: "
                                    f"{transaction_status}")
                continue
            if "txHash" not in transaction_status:
                self.logger().error(f"Error while trying to approve token {token_symbol} for {self.connector_name}: "
                                    "txHash key not found in transaction status.")
                continue
            if transaction_status["txStatus"] == 1:
                if transaction_status["txReceipt"]["status"] == 1:
                    self.logger().info(f"Token approval for {tracked_approval.client_order_id} on {self.connector_name} "
                                       f"successful.")
                    self.trigger_event(
                        TokenApprovalEvent.ApprovalSuccessful,
                        TokenApprovalSuccessEvent(
                            self.current_timestamp,
                            self.connector_name,
                            token_symbol
                        )
                    )
                else:
                    self.logger().warning(
                        f"Token approval for {tracked_approval.client_order_id} on {self.connector_name} failed."
                    )
                    self.trigger_event(
                        TokenApprovalEvent.ApprovalFailed,
                        TokenApprovalFailureEvent(
                            self.current_timestamp,
                            self.connector_name,
                            token_symbol
                        )
                    )
                self.stop_tracking_order(tracked_approval.client_order_id)
>>>>>>> a37c27be

    async def _update_order_status(self, tracked_orders: List[GatewayInFlightOrder]):
        """
        Calls REST API to get status update for each in-flight amm orders.
        """
        if len(tracked_orders) < 1:
            return
        tx_hash_list: List[str] = await safe_gather(*[
            tracked_order.get_exchange_order_id() for tracked_order in tracked_orders
        ])
        self.logger().info(f"Polling for order status updates of {len(tracked_orders)} orders.")
        update_results: List[Union[Dict[str, Any], Exception]] = await safe_gather(*[
            GatewayHttpClient.get_instance().get_transaction_status(
                self.chain,
                self.network,
                tx_hash
            )
            for tx_hash in tx_hash_list
        ], return_exceptions=True)
        for tracked_order, update_result in zip(tracked_orders, update_results):
            if isinstance(update_result, Exception):
                raise update_result
            if "txHash" not in update_result:
                self.logger().error(f"No txHash field for transaction status of {tracked_order.client_order_id}: "
                                    f"{update_result}.")
                continue
            if update_result["txStatus"] == 1:
                if update_result["txReceipt"]["status"] == 1:
                    gas_used: int = update_result["txReceipt"]["gasUsed"]
                    gas_price: Decimal = tracked_order.gas_price
                    fee: Decimal = Decimal(str(gas_used)) * Decimal(str(gas_price)) / Decimal(str(1e9))
                    self.trigger_event(
                        MarketEvent.OrderFilled,
                        OrderFilledEvent(
                            self.current_timestamp,
                            tracked_order.client_order_id,
                            tracked_order.trading_pair,
                            tracked_order.trade_type,
                            tracked_order.order_type,
                            Decimal(str(tracked_order.price)),
                            Decimal(str(tracked_order.amount)),
                            AddedToCostTradeFee(
                                flat_fees=[TokenAmount(tracked_order.fee_asset, Decimal(str(fee)))]
                            ),
                            exchange_trade_id=tracked_order.exchange_order_id
                        )
                    )
                    tracked_order.last_state = "FILLED"
                    self.logger().info(f"The {tracked_order.trade_type.name} order "
                                       f"{tracked_order.client_order_id} has completed "
                                       f"according to order status API.")
                    event_tag: MarketEvent = (
                        MarketEvent.BuyOrderCompleted if tracked_order.trade_type is TradeType.BUY
                        else MarketEvent.SellOrderCompleted
                    )
                    event_class: Union[Type[BuyOrderCompletedEvent], Type[SellOrderCompletedEvent]] = (
                        BuyOrderCompletedEvent if tracked_order.trade_type is TradeType.BUY
                        else SellOrderCompletedEvent
                    )
                    self.trigger_event(
                        event_tag,
                        event_class(
                            timestamp=self.current_timestamp,
                            order_id=tracked_order.client_order_id,
                            base_asset=tracked_order.base_asset,
                            quote_asset=tracked_order.quote_asset,
                            fee_asset=tracked_order.fee_asset,
                            base_asset_amount=tracked_order.executed_amount_base,
                            quote_asset_amount=tracked_order.executed_amount_quote,
                            fee_amount=fee,
                            order_type=tracked_order.order_type,
                            exchange_order_id=tracked_order.exchange_order_id
                        )
                    )
                else:
                    self.logger().info(
                        f"The market order {tracked_order.client_order_id} has failed according to order status API. ")
                    self.trigger_event(MarketEvent.OrderFailure,
                                       MarketOrderFailureEvent(
                                           self.current_timestamp,
                                           tracked_order.client_order_id,
                                           tracked_order.order_type
                                       ))
                self.stop_tracking_order(tracked_order.client_order_id)

    def get_taker_order_type(self):
        return OrderType.LIMIT

    def get_order_price_quantum(self, trading_pair: str, price: Decimal) -> Decimal:
        return Decimal("1e-15")

    def get_order_size_quantum(self, trading_pair: str, order_size: Decimal) -> Decimal:
        return Decimal("1e-15")

    @property
    def ready(self):
        return all(self.status_dict.values())

    def has_allowances(self) -> bool:
        """
        Checks if all tokens have allowance (an amount approved)
        """
        return ((len(self._allowances.values()) == len(self._tokens)) and
                (all(amount > s_decimal_0 for amount in self._allowances.values())))

    @property
    def status_dict(self) -> Dict[str, bool]:
        return {
            "account_balance": len(self._account_balances) > 0 if self._trading_required else True,
            "allowances": self.has_allowances() if self._trading_required else True
        }

    async def start_network(self):
        if self._trading_required:
            self._status_polling_task = safe_ensure_future(self._status_polling_loop())
            self._auto_approve_task = safe_ensure_future(self.auto_approve())
        self._get_chain_info_task = safe_ensure_future(self.get_chain_info())

    async def stop_network(self):
        if self._status_polling_task is not None:
            self._status_polling_task.cancel()
            self._status_polling_task = None
        if self._auto_approve_task is not None:
            self._auto_approve_task.cancel()
            self._auto_approve_task = None
        if self._get_chain_info_task is not None:
            self._get_chain_info_task.cancel()
            self._get_chain_info_task = None

    async def check_network(self) -> NetworkStatus:
        try:
            if await GatewayHttpClient.get_instance().ping_gateway():
                return NetworkStatus.CONNECTED
        except asyncio.CancelledError:
            raise
        except Exception:
            return NetworkStatus.NOT_CONNECTED
        return NetworkStatus.NOT_CONNECTED

    def tick(self, timestamp: float):
        """
        Is called automatically by the clock for each clock's tick (1 second by default).
        It checks if status polling task is due for execution.
        """
        if time.time() - self._last_poll_timestamp > self.POLL_INTERVAL:
            if self._poll_notifier is not None and not self._poll_notifier.is_set():
                self._poll_notifier.set()

    async def _update_nonce(self):
        """
        Call the gateway API to get the current nonce for self.address
        """
        resp_json = await GatewayHttpClient.get_instance().get_evm_nonce(self.chain, self.network, self.address)
        self._nonce = resp_json['nonce']

    async def _status_polling_loop(self):
        await self.update_balances(on_interval=False)
        while True:
            try:
                self._poll_notifier = asyncio.Event()
                await self._poll_notifier.wait()
                await safe_gather(
<<<<<<< HEAD
                    self.update_balances(on_interval=True),
                    self._update_approval_order_status(self.approval_orders),
=======
                    self._update_balances(on_interval=True),
                    self._update_token_approval_status(self.approval_orders),
>>>>>>> a37c27be
                    self._update_order_status(self.amm_orders)
                )
                self._last_poll_timestamp = self.current_timestamp
            except asyncio.CancelledError:
                raise
            except Exception as e:
                self.logger().error(str(e), exc_info=True)

    async def update_balances(self, on_interval=False):
        """
        Calls Eth API to update total and available balances.
        """
        last_tick = self._last_balance_poll_timestamp
        current_tick = self.current_timestamp
        if not on_interval or (current_tick - last_tick) > self.UPDATE_BALANCE_INTERVAL:
            self._last_balance_poll_timestamp = current_tick
            local_asset_names = set(self._account_balances.keys())
            remote_asset_names = set()
            resp_json: Dict[str, Any] = await GatewayHttpClient.get_instance().get_balances(
                self.chain, self.network, self.address, list(self._tokens) + [self._native_currency]
            )
            for token, bal in resp_json["balances"].items():
                self._account_available_balances[token] = Decimal(str(bal))
                self._account_balances[token] = Decimal(str(bal))
                remote_asset_names.add(token)

            asset_names_to_remove = local_asset_names.difference(remote_asset_names)
            for asset_name in asset_names_to_remove:
                del self._account_available_balances[asset_name]
                del self._account_balances[asset_name]

            self._in_flight_orders_snapshot = {k: copy.copy(v) for k, v in self._in_flight_orders.items()}
            self._in_flight_orders_snapshot_timestamp = self.current_timestamp

    async def cancel_all(self, timeout_seconds: float) -> List[CancellationResult]:
        return []

    async def _execute_cancel(self, order_id: str, cancel_age: int) -> Optional[str]:
        """
        Cancel an existing order if the age of the order is greater than its cancel_age,
        and if the order is not done or already in the cancelling state.
        """
        try:
            tracked_order = self._in_flight_orders.get(order_id)
            if tracked_order is None:
                self.logger().error(f"The order {order_id} is not tracked. ")
                raise ValueError

            if (self.current_timestamp - tracked_order.creation_timestamp).total_seconds() < cancel_age:
                return None

            if tracked_order.is_done:
                return None

            if tracked_order.is_cancelling:
                return order_id

            resp: Dict[str, Any] = await GatewayHttpClient.get_instance().cancel_evm_transaction(
                self.chain,
                self.network,
                self.address,
                tracked_order.nonce)

            if "txHash" in resp.keys.items():
                tracked_order.cancel_tx_hash = resp["txHash"]
            else:
                raise Exception(f"txHash not in resp: {resp}")

            tracked_order.last_state = "CANCELING"
            self.logger().info(f"Requesting cancel of order {order_id}")
            return order_id

        except Exception as err:
            self.logger().error(
                f"Failed to cancel order {order_id}: {str(err)}.",
                exc_info=True
            )

    async def cancel_outdated_orders(self, cancel_age: int) -> List[CancellationResult]:
        """
        Iterate through all known orders and cancel them if their age is greater than cancel_age.
        """
        timeout_seconds = 30.0
        incomplete_orders = [o for o in self._in_flight_orders.values() if not o.is_done]
        tasks = [self._execute_cancel(o.client_order_id, cancel_age) for o in incomplete_orders]
        order_id_set = set([key for (key, o) in incomplete_orders])
        successful_cancellations = []

        try:
            async with timeout(timeout_seconds):
                cancellation_results = await safe_gather(*tasks, return_exceptions=True)
                for client_order_id in cancellation_results:
                    if isinstance(client_order_id, Exception):
                        continue
                    if client_order_id is not None:
                        order_id_set.remove(client_order_id)
                        successful_cancellations.append(CancellationResult(client_order_id, True))
        except Exception:
            self.logger().network(
                "Unexpected error cancelling outdated orders.",
                exc_info=True,
                app_warning_msg=f"Failed to cancel orders on {self.chain}-{self.network}."
            )

        failed_cancellations = [CancellationResult(oid, False) for oid in order_id_set]
        return successful_cancellations + failed_cancellations

    @property
    def in_flight_orders(self) -> Dict[str, GatewayInFlightOrder]:
        return self._in_flight_orders<|MERGE_RESOLUTION|>--- conflicted
+++ resolved
@@ -2,10 +2,7 @@
 import copy
 from decimal import Decimal
 import itertools as it
-<<<<<<< HEAD
 from async_timeout import timeout
-from hummingbot.logger.struct_logger import METRICS_LOG_LEVEL
-=======
 import logging
 import re
 import time
@@ -21,7 +18,6 @@
 
 from hummingbot.connector.connector_base import ConnectorBase
 from hummingbot.connector.gateway_in_flight_order import GatewayInFlightOrder
->>>>>>> a37c27be
 from hummingbot.core.utils import async_ttl_cache
 from hummingbot.core.gateway import check_transaction_exceptions
 from hummingbot.core.gateway.gateway_http_client import GatewayHttpClient
@@ -480,99 +476,6 @@
         if order_id in self._in_flight_orders:
             del self._in_flight_orders[order_id]
 
-<<<<<<< HEAD
-    async def _update_approval_order_status(self, tracked_orders: List[GatewayInFlightOrder]):
-        """
-        Calls REST API to get status update for each in-flight order.
-        This function can also be used to update status of simple swap orders.
-        """
-        if len(tracked_orders) > 0:
-            tasks = []
-            for tracked_order in tracked_orders:
-                if tracked_order.last_state == "PENDING_CREATE":
-                    continue
-                if tracked_order.is_cancelling and tracked_order.cancel_tx_hash is not None:
-                    tx_hash: str = tracked_order.cancel_tx_hash
-                else:
-                    tx_hash: str = await tracked_order.get_exchange_order_id()
-                tasks.append(GatewayHttpClient.get_instance().get_transaction_status(self.chain, self.network, tx_hash))
-            update_results = await safe_gather(*tasks, return_exceptions=True)
-            for tracked_order, update_result in zip(tracked_orders, update_results):
-                self.logger().info(f"Polling for order status updates of {len(tasks)} orders.")
-                if isinstance(update_result, Exception):
-                    raise update_result
-                if "txHash" not in update_result:
-                    self.logger().info(f"_update_order_status txHash not in resp: {update_result}")
-                    continue
-                if update_result["txStatus"] == 1:
-                    if update_result["txReceipt"]["status"] == 1:
-                        if tracked_order.last_state == "CANCELING":
-                            self.trigger_event(
-                                MarketEvent.OrderCancelled,
-                                OrderCancelledEvent(
-                                    self.current_timestamp,
-                                    tracked_order.client_order_id,
-                                    tracked_order.exchange_order_id,
-                                )
-                            )
-                            tracked_order.last_state = "CANCELED"
-                            self.logger().info(f"The {tracked_order.trade_type.name} order "
-                                               f"{tracked_order.client_order_id} has been canceled "
-                                               f"according to the order status API.")
-                        elif tracked_order in self.approval_orders:
-                            self.logger().info(f"Approval transaction id {update_result['txHash']} confirmed.")
-                            self._allowances = await self.get_allowances()  # update allowances
-                        else:
-                            gas_used = update_result["txReceipt"]["gasUsed"]
-                            gas_price = tracked_order.gas_price
-                            fee = Decimal(str(gas_used)) * Decimal(str(gas_price)) / Decimal(str(1e9))
-                            self.trigger_event(
-                                MarketEvent.OrderFilled,
-                                OrderFilledEvent(
-                                    self.current_timestamp,
-                                    tracked_order.client_order_id,
-                                    tracked_order.trading_pair,
-                                    tracked_order.trade_type,
-                                    tracked_order.order_type,
-                                    Decimal(str(tracked_order.price)),
-                                    Decimal(str(tracked_order.amount)),
-                                    AddedToCostTradeFee(
-                                        flat_fees=[TokenAmount(tracked_order.fee_asset, Decimal(str(fee)))]
-                                    ),
-                                    exchange_trade_id=await tracked_order.get_exchange_order_id()
-                                )
-                            )
-                            tracked_order.last_state = "FILLED"
-                            self.logger().info(f"The {tracked_order.trade_type.name} order "
-                                               f"{tracked_order.client_order_id} has completed "
-                                               f"according to order status API.")
-                            event_tag = MarketEvent.BuyOrderCompleted if tracked_order.trade_type is TradeType.BUY \
-                                else MarketEvent.SellOrderCompleted
-                            event_class = BuyOrderCompletedEvent if tracked_order.trade_type is TradeType.BUY \
-                                else SellOrderCompletedEvent
-                            self.trigger_event(event_tag,
-                                               event_class(self.current_timestamp,
-                                                           tracked_order.client_order_id,
-                                                           tracked_order.base_asset,
-                                                           tracked_order.quote_asset,
-                                                           tracked_order.fee_asset,
-                                                           tracked_order.executed_amount_base,
-                                                           tracked_order.executed_amount_quote,
-                                                           float(fee),
-                                                           tracked_order.order_type,
-                                                           await tracked_order.get_exchange_order_id()))
-                        self.stop_tracking_order(tracked_order.client_order_id)
-                    else:
-                        self.logger().info(
-                            f"The market order {tracked_order.client_order_id} has failed according to order status API. ")
-                        self.trigger_event(MarketEvent.OrderFailure,
-                                           MarketOrderFailureEvent(
-                                               self.current_timestamp,
-                                               tracked_order.client_order_id,
-                                               tracked_order.order_type
-                                           ))
-                        self.stop_tracking_order(tracked_order.client_order_id)
-=======
     async def _update_token_approval_status(self, tracked_approvals: List[GatewayInFlightOrder]):
         """
         Calls REST API to get status update for each in-flight token approval transaction.
@@ -625,17 +528,29 @@
                         )
                     )
                 self.stop_tracking_order(tracked_approval.client_order_id)
->>>>>>> a37c27be
-
-    async def _update_order_status(self, tracked_orders: List[GatewayInFlightOrder]):
+
+    async def update_order_status(self, tracked_orders: List[GatewayInFlightOrder]):
         """
         Calls REST API to get status update for each in-flight amm orders.
         """
         if len(tracked_orders) < 1:
             return
-        tx_hash_list: List[str] = await safe_gather(*[
-            tracked_order.get_exchange_order_id() for tracked_order in tracked_orders
-        ])
+
+        # there is probably a way to reduce this code into a few lines, but I am not
+        # sure since tx_hash can have an async and a non-async source
+        tx_hash_list: List[str] = []
+        for tracked_order in tracked_orders:
+            tx_hash: str = ""
+            if tracked_order.is_cancelling and tracked_order.cancel_tx_hash is not None:
+                tx_hash = tracked_order.cancel_tx_hash
+            else:
+                tx_hash = await tracked_order.get_exchange_order_id()
+            tx_hash_list.append(tx_hash)
+
+        # tx_hash_list: List[str] = await safe_gather(*[
+        #     tracked_order.get_exchange_order_id() for tracked_order in tracked_orders
+        # ])
+
         self.logger().info(f"Polling for order status updates of {len(tracked_orders)} orders.")
         update_results: List[Union[Dict[str, Any], Exception]] = await safe_gather(*[
             GatewayHttpClient.get_instance().get_transaction_status(
@@ -654,52 +569,66 @@
                 continue
             if update_result["txStatus"] == 1:
                 if update_result["txReceipt"]["status"] == 1:
-                    gas_used: int = update_result["txReceipt"]["gasUsed"]
-                    gas_price: Decimal = tracked_order.gas_price
-                    fee: Decimal = Decimal(str(gas_used)) * Decimal(str(gas_price)) / Decimal(str(1e9))
-                    self.trigger_event(
-                        MarketEvent.OrderFilled,
-                        OrderFilledEvent(
-                            self.current_timestamp,
-                            tracked_order.client_order_id,
-                            tracked_order.trading_pair,
-                            tracked_order.trade_type,
-                            tracked_order.order_type,
-                            Decimal(str(tracked_order.price)),
-                            Decimal(str(tracked_order.amount)),
-                            AddedToCostTradeFee(
-                                flat_fees=[TokenAmount(tracked_order.fee_asset, Decimal(str(fee)))]
-                            ),
-                            exchange_trade_id=tracked_order.exchange_order_id
+                    if tracked_order.last_state == "CANCELING":
+                        self.trigger_event(
+                            MarketEvent.OrderCancelled,
+                            OrderCancelledEvent(
+                                self.current_timestamp,
+                                tracked_order.client_order_id,
+                                tracked_order.exchange_order_id,
+                            )
                         )
-                    )
-                    tracked_order.last_state = "FILLED"
-                    self.logger().info(f"The {tracked_order.trade_type.name} order "
-                                       f"{tracked_order.client_order_id} has completed "
-                                       f"according to order status API.")
-                    event_tag: MarketEvent = (
-                        MarketEvent.BuyOrderCompleted if tracked_order.trade_type is TradeType.BUY
-                        else MarketEvent.SellOrderCompleted
-                    )
-                    event_class: Union[Type[BuyOrderCompletedEvent], Type[SellOrderCompletedEvent]] = (
-                        BuyOrderCompletedEvent if tracked_order.trade_type is TradeType.BUY
-                        else SellOrderCompletedEvent
-                    )
-                    self.trigger_event(
-                        event_tag,
-                        event_class(
-                            timestamp=self.current_timestamp,
-                            order_id=tracked_order.client_order_id,
-                            base_asset=tracked_order.base_asset,
-                            quote_asset=tracked_order.quote_asset,
-                            fee_asset=tracked_order.fee_asset,
-                            base_asset_amount=tracked_order.executed_amount_base,
-                            quote_asset_amount=tracked_order.executed_amount_quote,
-                            fee_amount=fee,
-                            order_type=tracked_order.order_type,
-                            exchange_order_id=tracked_order.exchange_order_id
+                        tracked_order.last_state = "CANCELED"
+                        self.logger().info(f"The {tracked_order.trade_type.name} order "
+                                           f"{tracked_order.client_order_id} has been canceled "
+                                           f"according to the order status API.")
+                    else:
+                        gas_used: int = update_result["txReceipt"]["gasUsed"]
+                        gas_price: Decimal = tracked_order.gas_price
+                        fee: Decimal = Decimal(str(gas_used)) * Decimal(str(gas_price)) / Decimal(str(1e9))
+                        self.trigger_event(
+                            MarketEvent.OrderFilled,
+                            OrderFilledEvent(
+                                self.current_timestamp,
+                                tracked_order.client_order_id,
+                                tracked_order.trading_pair,
+                                tracked_order.trade_type,
+                                tracked_order.order_type,
+                                Decimal(str(tracked_order.price)),
+                                Decimal(str(tracked_order.amount)),
+                                AddedToCostTradeFee(
+                                    flat_fees=[TokenAmount(tracked_order.fee_asset, Decimal(str(fee)))]
+                                ),
+                                exchange_trade_id=tracked_order.exchange_order_id
+                            )
                         )
-                    )
+                        tracked_order.last_state = "FILLED"
+                        self.logger().info(f"The {tracked_order.trade_type.name} order "
+                                           f"{tracked_order.client_order_id} has completed "
+                                           f"according to order status API.")
+                        event_tag: MarketEvent = (
+                            MarketEvent.BuyOrderCompleted if tracked_order.trade_type is TradeType.BUY
+                            else MarketEvent.SellOrderCompleted
+                        )
+                        event_class: Union[Type[BuyOrderCompletedEvent], Type[SellOrderCompletedEvent]] = (
+                            BuyOrderCompletedEvent if tracked_order.trade_type is TradeType.BUY
+                            else SellOrderCompletedEvent
+                        )
+                        self.trigger_event(
+                            event_tag,
+                            event_class(
+                                timestamp=self.current_timestamp,
+                                order_id=tracked_order.client_order_id,
+                                base_asset=tracked_order.base_asset,
+                                quote_asset=tracked_order.quote_asset,
+                                fee_asset=tracked_order.fee_asset,
+                                base_asset_amount=tracked_order.executed_amount_base,
+                                quote_asset_amount=tracked_order.executed_amount_quote,
+                                fee_amount=fee,
+                                order_type=tracked_order.order_type,
+                                exchange_order_id=tracked_order.exchange_order_id
+                            )
+                        )
                 else:
                     self.logger().info(
                         f"The market order {tracked_order.client_order_id} has failed according to order status API. ")
@@ -788,14 +717,9 @@
                 self._poll_notifier = asyncio.Event()
                 await self._poll_notifier.wait()
                 await safe_gather(
-<<<<<<< HEAD
                     self.update_balances(on_interval=True),
-                    self._update_approval_order_status(self.approval_orders),
-=======
-                    self._update_balances(on_interval=True),
                     self._update_token_approval_status(self.approval_orders),
->>>>>>> a37c27be
-                    self._update_order_status(self.amm_orders)
+                    self.update_order_status(self.amm_orders)
                 )
                 self._last_poll_timestamp = self.current_timestamp
             except asyncio.CancelledError:
@@ -880,7 +804,7 @@
         timeout_seconds = 30.0
         incomplete_orders = [o for o in self._in_flight_orders.values() if not o.is_done]
         tasks = [self._execute_cancel(o.client_order_id, cancel_age) for o in incomplete_orders]
-        order_id_set = set([key for (key, o) in incomplete_orders])
+        order_id_set = set([o.client_order_id for o in incomplete_orders])
         successful_cancellations = []
 
         try:
