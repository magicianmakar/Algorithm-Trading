from decimal import Decimal
from typing import NamedTuple

from pydantic import Field, SecretStr

from hummingbot.client.config.config_data_types import BaseConnectorConfigMap, ClientFieldData


class CeloExchangeRate(NamedTuple):
    from_token: str
    from_amount: Decimal
    to_token: str
    to_amount: Decimal


class CeloBalance(NamedTuple):
    token: str
    total: Decimal
    locked: Decimal

    def available(self):
        return self.total - self.locked


class CeloArbTradeProfit(NamedTuple):
    is_celo_buy: bool  # Celo order side, buy if this is true, else sell.
    ctp_price: Decimal  # Counter party order price, the opposite side of Celo order, so sell if is_celo_buy is true.
    ctp_vwap: Decimal  # Counter party vwap price, used to calculate celo buy volume and profit
    celo_price: Decimal  # Celo order price.
    profit: Decimal  # profit in percentage

    def __repr__(self) -> str:
        return (
            f"Celo side: {'Buy' if self.is_celo_buy else 'Sell'}, Celo price: {self.celo_price:.3f}, "
            f"Counter party price: {self.ctp_price:.3f}, Profit: {self.profit:.2%}"
        )


class CeloOrder(NamedTuple):
    tx_hash: str
    is_buy: bool
    price: Decimal
    amount: Decimal
    timestamp: float

    def __repr__(self) -> str:
        return (
            f"Celo Order - tx_hash: {self.tx_hash}, side: {'buy' if self.is_buy else 'sell'}, "
            f"price: {self.price}, amount: {self.amount}."
        )


class CeloConfigMap(BaseConnectorConfigMap):
    """
    As Celo is treated as a special case everywhere else in the code,
    its canfigs cannot be stored and handled the conventional way either (i.e. using celo_utils.py).
    """
    connector: str = Field(default="celo", client_data=None)
    celo_address: str = Field(
        default=...,
        client_data=ClientFieldData(
            prompt=lambda cm: "Enter your Celo account address",
            is_connect_key=True,
            prompt_on_new=True,
        )
    )
    celo_password: SecretStr = Field(
        default=...,
        client_data=ClientFieldData(
            prompt=lambda cm: "Enter your Celo account password",
            is_secure=True,
            is_connect_key=True,
            prompt_on_new=True,
        )
    )

<<<<<<< HEAD
=======
    class Config:
        title = "celo"

>>>>>>> 1353bafa

KEYS = CeloConfigMap.construct()<|MERGE_RESOLUTION|>--- conflicted
+++ resolved
@@ -74,11 +74,8 @@
         )
     )
 
-<<<<<<< HEAD
-=======
     class Config:
         title = "celo"
 
->>>>>>> 1353bafa
 
 KEYS = CeloConfigMap.construct()