--- conflicted
+++ resolved
@@ -7,11 +7,7 @@
 import os
 import pwd
 import subprocess
-<<<<<<< HEAD
-
 from pathlib import Path
-=======
->>>>>>> d4c7094a
 from typing import (
     Coroutine,
     List,
