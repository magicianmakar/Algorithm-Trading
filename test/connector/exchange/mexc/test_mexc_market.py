--- conflicted
+++ resolved
@@ -1,62 +1,46 @@
+#!/usr/bin/env python
+import logging
+from os.path import join, realpath
+
+from test.connector.exchange.mexc.fixture_mexc import FixtureMEXC
+from hummingbot.logger.struct_logger import METRICS_LOG_LEVEL
+
 import asyncio
-import conf
 import contextlib
-import logging
-import math
+from decimal import Decimal
 import os
 import time
-import unittest
-
-from decimal import Decimal
-from os.path import join, realpath
-from unittest import mock
 from typing import (
     List,
     Optional
 )
-
-from hummingbot.client.config.fee_overrides_config_map import fee_overrides_config_map
-from hummingbot.connector.exchange.mexc.mexc_exchange import MexcExchange
-from hummingbot.connector.exchange_base import OrderType
-from hummingbot.connector.exchange.mexc.mexc_constants import (
-    MEXC_BALANCE_URL, MEXC_DEAL_DETAIL,
-    MEXC_BASE_URL,
-    MEXC_BATCH_ORDER_CANCEL,
-    MEXC_DEPTH_URL,
-    MEXC_PING_URL,
-    MEXC_PLACE_ORDER,
-    MEXC_PRICE_URL,
-    MEXC_ORDER_CANCEL,
-    MEXC_ORDER_DETAILS_URL,
-    MEXC_SYMBOL_URL,
-)
-from hummingbot.connector.markets_recorder import MarketsRecorder
+import unittest
+import math
+import conf
 from hummingbot.core.clock import (
     Clock,
     ClockMode
 )
 from hummingbot.core.event.event_logger import EventLogger
 from hummingbot.core.event.events import (
-    BuyOrderCompletedEvent,
-    BuyOrderCreatedEvent,
     MarketEvent,
     MarketOrderFailureEvent,
+    BuyOrderCompletedEvent,
+    SellOrderCompletedEvent,
+    OrderFilledEvent,
     OrderCancelledEvent,
-    OrderFilledEvent,
-    SellOrderCompletedEvent,
+    BuyOrderCreatedEvent,
     SellOrderCreatedEvent,
     TradeType,
 )
-<<<<<<< HEAD
-from hummingbot.core.mock_api.mock_web_server import MockWebServer
-=======
 from hummingbot.core.data_type.trade_fee import AddedToCostTradeFee
->>>>>>> 927c932d
 from hummingbot.core.utils.async_utils import (
     safe_ensure_future,
     safe_gather,
 )
-from hummingbot.logger.struct_logger import METRICS_LOG_LEVEL
+from hummingbot.connector.exchange.mexc.mexc_exchange import MexcExchange
+from hummingbot.connector.exchange_base import OrderType
+from hummingbot.connector.markets_recorder import MarketsRecorder
 from hummingbot.model.market_state import MarketState
 from hummingbot.model.order import Order
 from hummingbot.model.sql_connection_manager import (
@@ -64,8 +48,24 @@
     SQLConnectionType
 )
 from hummingbot.model.trade_fill import TradeFill
-from test.connector.exchange.mexc.fixture_mexc import FixtureMEXC
-
+from hummingbot.client.config.fee_overrides_config_map import fee_overrides_config_map
+from hummingbot.core.mock_api.mock_web_server import MockWebServer
+from unittest import mock
+from hummingbot.connector.exchange.mexc.constants import (
+    MEXC_BASE_URL,
+    MEXC_PING_URL,
+    MEXC_SYMBOL_URL,
+    MEXC_DEPTH_URL,
+    MEXC_PRICE_URL,
+    MEXC_PLACE_ORDER,
+    MEXC_ORDER_DETAILS_URL,
+    MEXC_ORDER_CANCEL,
+    MEXC_BATCH_ORDER_CANCEL,
+    MEXC_BALANCE_URL, MEXC_DEAL_DETAIL,
+)
+import sys
+
+sys.path.insert(0, realpath(join(__file__, "../../../../../")))
 
 # MOCK_API_ENABLED = conf.mock_api_enabled is not None and conf.mock_api_enabled.lower() in ['true', 'yes', '1']
 MOCK_API_ENABLED = True
