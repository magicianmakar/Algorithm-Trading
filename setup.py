#!/usr/bin/env python

from setuptools import setup
from setuptools.command.build_ext import build_ext
from Cython.Build import cythonize
import numpy as np
import os
import subprocess
import sys

is_posix = (os.name == "posix")

if is_posix:
    os_name = subprocess.check_output("uname").decode("utf8")
    if "Darwin" in os_name:
        os.environ["CFLAGS"] = "-stdlib=libc++ -std=c++11"
    else:
        os.environ["CFLAGS"] = "-std=c++11"

if os.environ.get('WITHOUT_CYTHON_OPTIMIZATIONS'):
    os.environ["CFLAGS"] += " -O0"


# Avoid a gcc warning below:
# cc1plus: warning: command line option ???-Wstrict-prototypes??? is valid
# for C/ObjC but not for C++
class BuildExt(build_ext):
    def build_extensions(self):
        if os.name != "nt" and '-Wstrict-prototypes' in self.compiler.compiler_so:
            self.compiler.compiler_so.remove('-Wstrict-prototypes')
        super().build_extensions()


def main():
    cpu_count = os.cpu_count() or 8
<<<<<<< HEAD
=======
    version = "20210806"
>>>>>>> 96d0a96f
    packages = [
        "hummingbot",
        "hummingbot.client",
        "hummingbot.client.command",
        "hummingbot.client.config",
        "hummingbot.client.ui",
        "hummingbot.core",
        "hummingbot.core.data_type",
        "hummingbot.core.event",
        "hummingbot.core.management",
        "hummingbot.core.utils",
        "hummingbot.core.rate_oracle",
        "hummingbot.data_feed",
        "hummingbot.logger",
        "hummingbot.market",
        "hummingbot.connector",
        "hummingbot.connector.connector",
        "hummingbot.connector.connector.balancer",
        "hummingbot.connector.connector.terra",
        "hummingbot.connector.exchange",
        "hummingbot.connector.exchange.ascend_ex",
        "hummingbot.connector.exchange.bamboo_relay",
        "hummingbot.connector.exchange.beaxy",
        "hummingbot.connector.exchange.binance",
        "hummingbot.connector.exchange.bitfinex",
        "hummingbot.connector.exchange.bittrex",
        "hummingbot.connector.exchange.coinbase_pro",
        "hummingbot.connector.exchange.coinzoom",
        "hummingbot.connector.exchange.crypto_com",
        "hummingbot.connector.exchange.dolomite",
        "hummingbot.connector.exchange.dydx",
        "hummingbot.connector.exchange.eterbase",
        "hummingbot.connector.exchange.gate_io",
        "hummingbot.connector.exchange.hitbtc",
        "hummingbot.connector.exchange.huobi",
        "hummingbot.connector.exchange.k2",
        "hummingbot.connector.exchange.kraken",
        "hummingbot.connector.exchange.kucoin",
        "hummingbot.connector.exchange.liquid",
        "hummingbot.connector.exchange.loopring",
        "hummingbot.connector.exchange.ndax",
        "hummingbot.connector.exchange.okex",
        "hummingbot.connector.exchange.probit",
        "hummingbot.connector.exchange.radar_relay",
        "hummingbot.connector.derivative",
        "hummingbot.connector.derivative.binance_perpetual",
        "hummingbot.model",
        "hummingbot.script",
        "hummingbot.strategy",
        "hummingbot.strategy.amm_arb",
        "hummingbot.strategy.arbitrage",
        "hummingbot.strategy.cross_exchange_market_making",
        "hummingbot.strategy.pure_market_making",
        "hummingbot.strategy.perpetual_market_making",
        "hummingbot.strategy.avellaneda_market_making",
        "hummingbot.strategy.__utils__",
        "hummingbot.strategy.__utils__.trailing_indicators",
        "hummingbot.templates",
        "hummingbot.wallet",
        "hummingbot.wallet.ethereum",
        "hummingbot.wallet.ethereum.watcher",
        "hummingbot.wallet.ethereum.zero_ex",
    ]
    version = "20210715"
    package_data = {
        "hummingbot": [
            "core/cpp/*",
            "wallet/ethereum/zero_ex/*.json",
            "wallet/ethereum/token_abi/*.json",
            "wallet/ethereum/erc20_tokens.json",
            "wallet/ethereum/erc20_tokens_kovan.json",
            "VERSION",
            "templates/*TEMPLATE.yml"
        ],
    }
    install_requires = [
        "0x-contract-artifacts",
        "0x-contract-wrappers",
        "0x-json-schemas",
        "0x-order-utils",
        "aioconsole",
        "aiokafka",
        "attrdict",
        "cytoolz",
        "eth-abi",
        "eth-account",
        "eth-bloom",
        "eth-hash",
        "eth-keyfile",
        "eth-keys",
        "eth-rlp",
        "eth-utils",
        "hexbytes",
        "kafka-python",
        "lru-dict",
        "parsimonious",
        "pycryptodome",
        "requests",
        "rlp",
        "toolz",
        "tzlocal",
        "urllib3",
        "web3",
        "websockets",
        "aiohttp",
        "async-timeout",
        "attrs",
        "certifi",
        "chardet",
        "cython==3.0a7",
        "idna",
        "idna_ssl",
        "multidict",
        "numpy",
        "pandas",
        "pytz",
        "pyyaml",
        "python-binance==0.7.5",
        "sqlalchemy",
        "ujson",
        "yarl",
    ]

    cython_kwargs = {
        "language": "c++",
        "language_level": 3,
    }

    if os.environ.get('WITHOUT_CYTHON_OPTIMIZATIONS'):
        compiler_directives = {
            "optimize.use_switch": False,
            "optimize.unpack_method_calls": False,
        }
    else:
        compiler_directives = {}

    if is_posix:
        cython_kwargs["nthreads"] = cpu_count

    if "DEV_MODE" in os.environ:
        version += ".dev1"
        package_data[""] = [
            "*.pxd", "*.pyx", "*.h"
        ]
        package_data["hummingbot"].append("core/cpp/*.cpp")

    if len(sys.argv) > 1 and sys.argv[1] == "build_ext" and is_posix:
        sys.argv.append(f"--parallel={cpu_count}")

    setup(name="hummingbot",
          version=version,
          description="Hummingbot",
          url="https://github.com/CoinAlpha/hummingbot",
          author="CoinAlpha, Inc.",
          author_email="dev@hummingbot.io",
          license="Apache 2.0",
          packages=packages,
          package_data=package_data,
          install_requires=install_requires,
          ext_modules=cythonize(["hummingbot/**/*.pyx"], compiler_directives=compiler_directives, **cython_kwargs),
          include_dirs=[
              np.get_include()
          ],
          scripts=[
              "bin/hummingbot.py",
              "bin/hummingbot_quickstart.py"
          ],
          cmdclass={'build_ext': BuildExt},
          )


if __name__ == "__main__":
    main()<|MERGE_RESOLUTION|>--- conflicted
+++ resolved
@@ -33,10 +33,7 @@
 
 def main():
     cpu_count = os.cpu_count() or 8
-<<<<<<< HEAD
-=======
     version = "20210806"
->>>>>>> 96d0a96f
     packages = [
         "hummingbot",
         "hummingbot.client",
