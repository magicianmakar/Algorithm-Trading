import math
import aiohttp
from aiokafka import (
    AIOKafkaConsumer,
    ConsumerRecord
)
import asyncio
from async_timeout import timeout
from binance.client import Client as BinanceClient
from binance import client as binance_client_module
from binance.exceptions import BinanceAPIException
from decimal import (
    Decimal
)
from functools import partial
import logging
import re
import time
from typing import (
    Dict,
    List,
    AsyncIterable,
    Optional,
    Coroutine
)
from web3 import Web3
import conf
import wings
from wings.clock cimport Clock
from wings.data_source.binance_api_order_book_data_source import BinanceAPIOrderBookDataSource
from wings.events import (
    MarketEvent,
    MarketReceivedAssetEvent,
    MarketWithdrawAssetEvent,
    BuyOrderCompletedEvent,
    SellOrderCompletedEvent,
    OrderFilledEvent,
    OrderCancelledEvent,
    BuyOrderCreatedEvent,
    SellOrderCreatedEvent,
    MarketTransactionFailureEvent,
    OrderType,
    TradeType,
    TradeFee
)
from wings.market.market_base import (
    MarketBase,
    NaN
)
from wings.order_book_tracker import (
    OrderBookTrackerDataSourceType
)
from wings.order_book cimport OrderBook
from wings.tracker.binance_order_book_tracker import BinanceOrderBookTracker
from wings.tracker.binance_user_stream_tracker import BinanceUserStreamTracker
from wings.user_stream_tracker import UserStreamTrackerDataSourceType
from wings.cancellation_result import CancellationResult
from wings.transaction_tracker import TransactionTracker
from wings.wallet.wallet_base import WalletBase
from wings.wallet.wallet_base cimport WalletBase
from collections import deque
import statistics

s_logger = None
s_decimal_0 = Decimal(0)


class BinanceTime:
    """
    Used to monkey patch Binance client's time module to adjust request timestamp when needed
    """
    BINANCE_TIME_API = "https://api.binance.com/api/v1/time"
    _bt_logger = None
    _bt_shared_instance = None

    @classmethod
    def logger(cls) -> logging.Logger:
        global _bt_logger
        if _bt_logger is None:
            _bt_logger = logging.getLogger(__name__)
        return _bt_logger

    @classmethod
    def get_instance(cls) -> "BinanceTime":
        if cls._bt_shared_instance is None:
            cls._bt_shared_instance = BinanceTime()
        return cls._bt_shared_instance

    def __init__(self, check_interval: float = 60.0):
        self._time_offset_ms = deque([])
        self._set_server_time_offset_task = None
        self._started = False
        self.SERVER_TIME_OFFSET_CHECK_INTERVAL = check_interval
        self.median_window = 100

    @property
    def started(self):
        return self._started

    @property
    def time_offset_ms(self):
        if not self._time_offset_ms or len(self._time_offset_ms) < 3:
            return 0.0
        return statistics.median(self._time_offset_ms)

    def set_time_offset_ms(self, offset):
        self._time_offset_ms.append(offset)
        if len(self._time_offset_ms) > self.median_window :
            self._time_offset_ms.popleft()

    def time(self):
        return time.time() + self.time_offset_ms * 1e-3

    def start(self):
        if self._set_server_time_offset_task is None:
            self._set_server_time_offset_task = asyncio.ensure_future(self.set_server_time_offset())
            self._started = True

    def stop(self):
        if self._set_server_time_offset_task:
            self._set_server_time_offset_task.cancel()
            self._started = False

    async def set_server_time_offset(self):
        while True:
            try:
                async with aiohttp.ClientSession() as session:
                    async with session.get(self.BINANCE_TIME_API) as resp:
                        time_now_ms = time.time() * 1e3
                        resp_data = await resp.json()
                        binance_server_time = resp_data["serverTime"]
                        time_after_ms = time.time() * 1e3
                expected_server_time = int((time_after_ms + time_now_ms)//2)
                time_offset =  binance_server_time - expected_server_time
                self.set_time_offset_ms(time_offset)

            except asyncio.CancelledError:
                raise
            except Exception:
                self.logger().error(f"Error getting Binance server time.", exc_info=True)
            finally:
                await asyncio.sleep(self.SERVER_TIME_OFFSET_CHECK_INTERVAL)

cdef class BinanceMarketTransactionTracker(TransactionTracker):
    cdef:
        BinanceMarket _owner

    def __init__(self, owner: BinanceMarket):
        super().__init__()
        self._owner = owner

    cdef c_did_timeout_tx(self, str tx_id):
        TransactionTracker.c_did_timeout_tx(self, tx_id)
        self._owner.c_did_timeout_tx(tx_id)


cdef class InFlightDeposit:
    cdef:
        public str tracking_id
        public int64_t timestamp_ms
        public str tx_hash
        public str from_address
        public str to_address
        public bint has_tx_receipt

    def __init__(self, tracking_id: str, timestamp_ms: int, tx_hash: str, from_address: str, to_address: str):
        self.tracking_id = tracking_id
        self.timestamp_ms = timestamp_ms
        self.tx_hash = tx_hash
        self.from_address = from_address
        self.to_address = to_address
        self.has_tx_receipt = False

    def __repr__(self) -> str:
        return f"InFlightDeposit(tracking_id='{self.tracking_id}', timestamp_ms={self.timestamp_ms}, " \
        f"tx_hash='{self.tx_hash}', has_tx_receipt={self.has_tx_receipt})"


cdef class WithdrawRule:
    cdef:
        public str asset_name
        public double min_withdraw_amount
        public double withdraw_fee

    def __init__(self, asset_name: str, min_withdraw_amount: float, withdraw_fee: float):
        self.asset_name = asset_name
        self.min_withdraw_amount = min_withdraw_amount
        self.withdraw_fee = withdraw_fee

    def __repr__(self) -> str:
        return f"WithdrawRule(asset_name='{self.asset_name}', min_withdraw_amount={self.min_withdraw_amount}, " \
               f"withdraw_fee={self.withdraw_fee})"


cdef class InFlightOrder:
    cdef:
        public str client_order_id
        public int64_t exchange_order_id
        public str symbol
        public bint is_buy
        public object amount
        public object executed_amount
        public object quote_asset_amount
        public str fee_asset
        public object fee_paid
        public str last_state

    SYMBOL_SPLITTER = re.compile(r"^(\w+)(BTC|ETH|BNB|XRP|USDT|USDC|TUSD|PAX)$")

    def __init__(self, client_order_id: str, exchange_order_id: int, symbol: str, is_buy: bool, amount: Decimal):
        global s_decimal_0

        self.client_order_id = client_order_id
        self.exchange_order_id = exchange_order_id
        self.symbol = symbol
        self.is_buy = is_buy
        self.amount = amount
        self.executed_amount = s_decimal_0
        self.quote_asset_amount = s_decimal_0
        self.fee_asset = None
        self.fee_paid = s_decimal_0
        self.last_state = 'NEW'

    def __repr__(self) -> str:
        return f"InFlightOrder(client_order_id='{self.client_order_id}', exchange_order_id={self.exchange_order_id}, " \
               f"symbol='{self.symbol}', is_buy={self.is_buy}, amount={self.amount}, " \
               f"executed_amount={self.executed_amount}, quote_asset_amount={self.quote_asset_amount}, " \
               f"fee_asset='{self.fee_asset}', fee_paid={self.fee_paid}, last_state='{self.last_state}')"

    def update_with_execution_report(self, execution_report: Dict[str, any]):
        last_executed_quantity = Decimal(execution_report["l"])
        last_commission_amount = Decimal(execution_report["n"])
        last_commission_asset = execution_report["N"]
        last_order_state = execution_report["X"]
        last_executed_price = Decimal(execution_report["L"])
        quote_asset_amount = last_executed_price * last_executed_quantity
        self.executed_amount += last_executed_quantity
        self.quote_asset_amount += quote_asset_amount
        if last_commission_asset is not None:
            self.fee_asset = last_commission_asset
        self.fee_paid += last_commission_amount
        self.last_state = last_order_state

    @property
    def is_done(self) -> bool:
        return self.last_state in {"FILLED", "CANCELED", "PENDING_CANCEL", "REJECTED", "EXPIRED"}

    @property
    def is_failure(self) -> bool:
        return self.last_state in {"CANCELED", "PENDING_CANCEL", "REJECTED", "EXPIRED"}

    @property
    def base_asset(self) -> str:
        m = self.SYMBOL_SPLITTER.match(self.symbol)
        return m.group(1)

    @property
    def quote_asset(self) -> str:
        m = self.SYMBOL_SPLITTER.match(self.symbol)
        return m.group(2)


cdef class TradingRule:
    cdef:
        public str symbol
        public object price_tick_size
        public object order_step_size
        public object min_order_size
        public object min_notional_size

    @classmethod
    def parse_exchange_info(cls, exchange_info_dict: Dict[str, any]) -> List[TradingRule]:
        cdef:
            list symbol_rules = exchange_info_dict.get("symbols", [])
            list retval = []
        for rule in symbol_rules:
            try:
                symbol = rule.get("symbol")
                filters = rule.get("filters")
                price_filter = [f for f in filters if f.get("filterType") == "PRICE_FILTER"][0]
                lot_size_filter = [f for f in filters if f.get("filterType") == "LOT_SIZE"][0]
                min_notional_filter = [f for f in filters if f.get("filterType") == "MIN_NOTIONAL"][0]
                retval.append(TradingRule(symbol,
                                          Decimal(price_filter.get("tickSize")),
                                          Decimal(lot_size_filter.get("stepSize")),
                                          Decimal(lot_size_filter.get("minQty")),
                                          Decimal(min_notional_filter.get("minNotional"))))
            except Exception:
                BinanceMarket.logger().error(f"Error parsing the symbol rule {rule}. Skipping.", exc_info=True)
        return retval

    def __init__(self, symbol: str, price_tick_size: Decimal, order_step_size: Decimal, min_order_size: Decimal,
                 min_notional_size: Decimal):
        self.symbol = symbol
        self.price_tick_size = price_tick_size
        self.order_step_size = order_step_size
        self.min_order_size = min_order_size
        self.min_notional_size = min_notional_size

    def __repr__(self) -> str:
        return f"TradingRule(symbol='{self.symbol}', price_tick_size={self.price_tick_size}, " \
               f"order_step_size={self.order_step_size}, min_order_size={self.min_order_size}, " \
               f"min_notional_size={self.min_notional_size})"


cdef class BinanceMarket(MarketBase):
    MARKET_RECEIVED_ASSET_EVENT_TAG = MarketEvent.ReceivedAsset.value
    MARKET_BUY_ORDER_COMPLETED_EVENT_TAG = MarketEvent.BuyOrderCompleted.value
    MARKET_SELL_ORDER_COMPLETED_EVENT_TAG = MarketEvent.SellOrderCompleted.value
    MARKET_WITHDRAW_ASSET_EVENT_TAG = MarketEvent.WithdrawAsset.value
    MARKET_ORDER_CANCELLED_EVENT_TAG = MarketEvent.OrderCancelled.value
    MARKET_TRANSACTION_FAILURE_EVENT_TAG = MarketEvent.TransactionFailure.value
    MARKET_ORDER_FILLED_EVENT_TAG = MarketEvent.OrderFilled.value
    MARKET_BUY_ORDER_CREATED_EVENT_TAG = MarketEvent.BuyOrderCreated.value
    MARKET_SELL_ORDER_CREATED_EVENT_TAG = MarketEvent.SellOrderCreated.value

    DEPOSIT_TIMEOUT = 1800.0
    API_CALL_TIMEOUT = 10.0
    BINANCE_TRADE_TOPIC_NAME = "binance-trade.serialized"
    BINANCE_USER_STREAM_TOPIC_NAME = "binance-user-stream.serialized"

    @classmethod
    def logger(cls) -> logging.Logger:
        global s_logger
        if s_logger is None:
            s_logger = logging.getLogger(__name__)
        return s_logger

    def __init__(self,
                 web3_url: str,
                 binance_api_key: str,
                 binance_api_secret: str,
                 poll_interval: float = 5.0,
                 order_book_tracker_data_source_type: OrderBookTrackerDataSourceType =
                    OrderBookTrackerDataSourceType.EXCHANGE_API,
                 user_stream_tracker_data_source_type: UserStreamTrackerDataSourceType =
                    UserStreamTrackerDataSourceType.EXCHANGE_API,
                 symbols: Optional[List[str]] = None):

        self.monkey_patch_binance_time()
        super().__init__()
        self._order_book_tracker = BinanceOrderBookTracker(data_source_type=order_book_tracker_data_source_type,
                                                           symbols=symbols)
        self._binance_client = BinanceClient(binance_api_key, binance_api_secret)
        self._user_stream_tracker = BinanceUserStreamTracker(
            data_source_type=user_stream_tracker_data_source_type, binance_client=self._binance_client)
        self._account_balances = {}
        self._ev_loop = asyncio.get_event_loop()
        self._poll_notifier = asyncio.Event()
        self._last_timestamp = 0
        self._poll_interval = poll_interval
        self._in_flight_deposits = {}
        self._in_flight_orders = {}
        self._tx_tracker = BinanceMarketTransactionTracker(self)
        self._w3 = Web3(Web3.HTTPProvider(web3_url))
        self._withdraw_rules = {}
        self._trading_rules = {}
        self._trade_fees = {}
        self._last_update_trade_fees_timestamp = 0
        self._data_source_type = order_book_tracker_data_source_type
        self._status_polling_task = None
        self._user_stream_tracker_task = None
        self._user_stream_event_listener_task = None
        self._order_tracker_task = None
        self._coro_queue = asyncio.Queue()
        self._coro_scheduler_task = None

    @property
    def name(self) -> str:
<<<<<<< HEAD
        return "Binance"
=======
        return "binance"
>>>>>>> bfa5619e

    @property
    def order_books(self) -> Dict[str, OrderBook]:
        return self._order_book_tracker.order_books

    @property
    def binance_client(self) -> BinanceClient:
        return self._binance_client

    @property
    def withdraw_rules(self) -> Dict[str, WithdrawRule]:
        return self._withdraw_rules

    @property
    def trading_rules(self) -> Dict[str, TradingRule]:
        return self._trading_rules

    @property
    def in_flight_orders(self) -> Dict[str, InFlightOrder]:
        return self._in_flight_orders

    @property
    def in_flight_deposits(self) -> Dict[str, InFlightDeposit]:
        return self._in_flight_deposits

    @property
    def coro_queue(self) -> asyncio.Queue:
        return self._coro_queue

    @property
    def coro_scheduler_task(self) -> asyncio.Task:
        return self._coro_scheduler_task

    async def get_active_exchange_markets(self):
        return await BinanceAPIOrderBookDataSource.get_active_exchange_markets()

    async def coro_scheduler(self, coro_queue: asyncio.Queue, interval: float = 0.5):
        while True:
            try:
                fut, coro, timeout_seconds = await coro_queue.get()
                async with timeout(timeout_seconds):
                    fut.set_result(await coro)
            except asyncio.CancelledError:
                self.logger().error("coro_scheduler has been cancelled! This shouldn't happen!", exc_info=True)
                raise
            except Exception as e:
                self.logger().error("API call error.", exc_info=True)
                try:
                    fut.set_exception(e)
                except Exception as e:
                    pass
            finally:
                try:
                    await asyncio.sleep(interval)
                except Exception as e:
                    self.logger().error("Scheduler sleep interrupted.", exc_info=True)

    def monkey_patch_binance_time(self):
        if binance_client_module.time != BinanceTime.get_instance():
            binance_client_module.time = BinanceTime.get_instance()
            BinanceTime.get_instance().start()

    async def schedule_async_call(self, coro: Coroutine, timeout_seconds: float) -> any:
        fut = self._ev_loop.create_future()
        self._coro_queue.put_nowait((fut, coro, timeout_seconds))
        return await fut

    async def query_api(self, func, *args, **kwargs) -> Dict[str, any]:
        async with timeout(self.API_CALL_TIMEOUT):
            coro = self._ev_loop.run_in_executor(wings.get_executor(), partial(func, *args, **kwargs))
            return await self.schedule_async_call(coro, self.API_CALL_TIMEOUT)

    async def query_url(self, url) -> any:
        async with aiohttp.ClientSession() as client:
            async with client.get(url, timeout=self.API_CALL_TIMEOUT) as response:
                if response.status != 200:
                    raise IOError(f"Error fetching data from {url}. HTTP status is {response.status}.")
                data = await response.json()
                return data

    async def _update_balances(self):
        cdef:
            dict account_info
            list balances
            str asset_name
            set local_asset_names = set(self._account_balances.keys())
            set remote_asset_names = set()
            set asset_names_to_remove

        account_info = await self.query_api(self._binance_client.get_account)
        balances = account_info["balances"]
        for balance_entry in balances:
            asset_name = balance_entry["asset"]
            balance = Decimal(balance_entry["free"]) + Decimal(balance_entry["locked"])
            self._account_balances[asset_name] = balance
            remote_asset_names.add(asset_name)

        asset_names_to_remove = local_asset_names.difference(remote_asset_names)
        for asset_name in asset_names_to_remove:
            del self._account_balances[asset_name]

    async def _check_failed_eth_tx(self):
        in_flight_deposits = [d for d in self._in_flight_deposits.values() if not d.has_tx_receipt]
        tasks = [self._ev_loop.run_in_executor(wings.get_executor(),
                                               self._w3.eth.getTransactionReceipt, d.tx_hash)
                 for d in in_flight_deposits]
        receipts = await asyncio.gather(*tasks)
        for d , receipt in zip(in_flight_deposits, receipts):
            if receipt is None or receipt.blockHash is None:
                continue
            if receipt.status == 0:
                self.c_did_fail_tx(d.tracking_id)
            d.has_tx_receipt = True

    async def _update_trade_fees(self):
        cdef:
            double current_timestamp = self._current_timestamp

        if current_timestamp - self._last_update_trade_fees_timestamp > 60.0 * 60.0 or len(self._trade_fees) < 1:
            try:
                res = await self.query_api(self._binance_client.get_trade_fee)
                for fee in res["tradeFee"]:
                    self._trade_fees[fee["symbol"]] = (fee["maker"], fee["taker"])
                self._last_update_trade_fees_timestamp = current_timestamp
            except Exception:
                self.logger().error("Error fetching Binance trade fees.", exc_info=True)
                raise

    cdef object c_get_fee(self,
                          str symbol,
                          object order_type,
                          object order_side,
                          double amount,
                          double price):
        cdef:
            double maker_trade_fee = 0.001
            double taker_trade_fee = 0.001

        if symbol not in self._trade_fees:
            # https://www.binance.com/en/fee/schedule
            self.logger().warning(f"Unable to find trade fee for {symbol}. Using default 0.1% maker/taker fee.")
        else:
            maker_trade_fee, taker_trade_fee = self._trade_fees.get(symbol)
        return TradeFee(percent=maker_trade_fee if order_type is OrderType.LIMIT else taker_trade_fee)

    async def _check_deposit_completion(self):
        if len(self._in_flight_deposits) < 1:
            return

        # Emit the API call.
        min_timestamp = min(d.timestamp_ms for d in self._in_flight_deposits.values())
        tx_hash_to_deposit_map = dict((d.tx_hash, d) for d in self._in_flight_deposits.values())
        api_reply = await self.query_api(self._binance_client.get_deposit_history, startTime=min_timestamp)

        # Get the deposit list data from the API reply.
        if not isinstance(api_reply, dict) or api_reply["success"] is not True:
            self.logger().error(f"Invalid reply from Binance deposit history API endpoint: {api_reply}")
            return
        deposit_list = api_reply["depositList"]

        # For each record in the deposit list, match it against known in-flight deposits.
        # Emit received asset events.
        for deposit_record in deposit_list:
            if deposit_record["status"] != 1:
                continue
            tx_id = deposit_record.get("txId", "")
            if tx_id in tx_hash_to_deposit_map:
                tracking_record = tx_hash_to_deposit_map[tx_id]
                self.logger().info(f"Received {deposit_record['amount']} {deposit_record['asset']} from "
                                   f"{tracking_record.from_address} via tx id {tx_id}.")
                self.c_trigger_event(self.MARKET_RECEIVED_ASSET_EVENT_TAG,
                                     MarketReceivedAssetEvent(
                                         deposit_record["insertTime"] * 1e-3,
                                         tracking_record.tracking_id,
                                         tracking_record.from_address,
                                         tracking_record.to_address,
                                         deposit_record["asset"],
                                         float(deposit_record["amount"])
                                     ))
                self.c_stop_tracking_deposit(tracking_record.tracking_id)

    async def _update_withdraw_rules(self):
        cdef:
            # The poll interval for withdraw rules is 60 seconds.
            int64_t last_tick = <int64_t>(self._last_timestamp / 60.0)
            int64_t current_tick = <int64_t>(self._current_timestamp / 60.0)
        if current_tick > last_tick or len(self._withdraw_rules) < 1:
            asset_rules = await self.query_url("https://www.binance.com/assetWithdraw/getAllAsset.html")
            for asset_rule in asset_rules:
                asset_name = asset_rule["assetCode"]
                min_withdraw_amount = float(asset_rule["minProductWithdraw"])
                withdraw_fee = float(asset_rule["transactionFee"])
                if asset_name not in self._withdraw_rules:
                    self._withdraw_rules[asset_name] = WithdrawRule(asset_name, min_withdraw_amount, withdraw_fee)
                else:
                    existing_rule = self._withdraw_rules[asset_name]
                    existing_rule.min_withdraw_amount = min_withdraw_amount
                    existing_rule.withdraw_fee = withdraw_fee

    async def _update_trading_rules(self):
        cdef:
            # The poll interval for withdraw rules is 60 seconds.
            int64_t last_tick = <int64_t>(self._last_timestamp / 60.0)
            int64_t current_tick = <int64_t>(self._current_timestamp / 60.0)
        if current_tick > last_tick or len(self._trading_rules) < 1:
            exchange_info = await self.query_api(self._binance_client.get_exchange_info)
            trading_rules_list = TradingRule.parse_exchange_info(exchange_info)
            self._trading_rules.clear()
            for trading_rule in trading_rules_list:
                self._trading_rules[trading_rule.symbol] = trading_rule

    async def _update_order_status(self):
        cdef:
            # This is intended to be a backup measure to close straggler orders, in case Binance's user stream events
            # are not working.
            # The poll interval for order status is 10 seconds.
            int64_t last_tick = <int64_t>(self._last_timestamp / 10.0)
            int64_t current_tick = <int64_t>(self._current_timestamp / 10.0)

        if current_tick > last_tick and len(self._in_flight_orders) > 0:
            tracked_orders = list(self._in_flight_orders.values())
            tasks = [self.query_api(self._binance_client.get_order, origClientOrderId=o.client_order_id)
                     for o in tracked_orders]
            results = await asyncio.gather(*tasks, return_exceptions=True)
            for order_update, tracked_order in zip(results, tracked_orders):
                if isinstance(order_update, Exception):
                    self.logger().error(f"Error fetching status update for the order {tracked_order.client_order_id}: "
                                        f"{order_update}.")
                    continue
                tracked_order.last_state = order_update["status"]
                client_order_id = tracked_order.client_order_id

                if tracked_order.last_state in ["FILLED", "PARTIALLY_FILLED"]:
                    self.c_trigger_event(self.MARKET_ORDER_FILLED_EVENT_TAG,
                                         OrderFilledEvent(
                                            self._current_timestamp,
                                            tracked_order.client_order_id,
                                            tracked_orders.symbol,
                                            TradeType.BUY if tracked_order.is_buy else TradeType.SELL,
                                            OrderType.LIMIT if order_update["type"]=="LIMIT" else OrderType.MARKET,
                                            float(order_update["price"]),
                                            float(order_update["executedQty"])
                                         ))
                if tracked_order.is_done:
                    if not tracked_order.is_failure:
                        if tracked_order.is_buy:
                            self.logger().info(f"The market buy order {client_order_id} has completed "
                                               f"according to order status API.")
                            self.c_trigger_event(self.MARKET_BUY_ORDER_COMPLETED_EVENT_TAG,
                                                 BuyOrderCompletedEvent(self._current_timestamp,
                                                                        tracked_order.client_order_id,
                                                                        tracked_order.base_asset,
                                                                        tracked_order.quote_asset,
                                                                        (tracked_order.fee_asset
                                                                         or tracked_order.base_asset),
                                                                        float(tracked_order.executed_amount),
                                                                        float(tracked_order.quote_asset_amount),
                                                                        float(tracked_order.fee_paid)))
                        else:
                            self.logger().info(f"The market sell order {client_order_id} has completed "
                                               f"according to order status API.")
                            self.c_trigger_event(self.MARKET_SELL_ORDER_COMPLETED_EVENT_TAG,
                                                 SellOrderCompletedEvent(self._current_timestamp,
                                                                         tracked_order.client_order_id,
                                                                         tracked_order.base_asset,
                                                                         tracked_order.quote_asset,
                                                                         (tracked_order.fee_asset
                                                                          or tracked_order.quote_asset),
                                                                         float(tracked_order.executed_amount),
                                                                         float(tracked_order.quote_asset_amount),
                                                                         float(tracked_order.fee_paid)))
                    else:
                        self.logger().info(f"The market order {client_order_id} has failed according to "
                                           f"order status API.")
                        self.c_trigger_event(self.MARKET_TRANSACTION_FAILURE_EVENT_TAG,
                                             MarketTransactionFailureEvent(
                                                 self._current_timestamp,
                                                 tracked_order.client_order_id
                                             ))
                    self.c_stop_tracking_order(tracked_order.client_order_id)

    async def _iter_kafka_messages(self, topic: str) -> AsyncIterable[ConsumerRecord]:
        while True:
            try:
                consumer = AIOKafkaConsumer(topic, loop=self._ev_loop, bootstrap_servers=conf.kafka_bootstrap_server)
                await consumer.start()
                partition = list(consumer.assignment())[0]
                await consumer.seek_to_end(partition)

                while True:
                    response = await consumer.getmany(partition, timeout_ms=1000)
                    if partition in response:
                        for record in response[partition]:
                            yield record
            except asyncio.CancelledError:
                raise
            except Exception:
                self.logger().error("Unknown error. Retrying after 5 seconds.", exc_info=True)
                await asyncio.sleep(5.0)

    async def _iter_user_event_queue(self) -> AsyncIterable[Dict[str, any]]:
        while True:
            try:
                yield await self._user_stream_tracker.user_stream.get()
            except asyncio.CancelledError:
                raise
            except Exception:
                self.logger().error("Unknown error. Retrying after 1 seconds.", exc_info=True)
                await asyncio.sleep(1.0)

    async def _user_stream_event_listener(self):
        async for event_message in self._iter_user_event_queue():
            try:
                event_type = event_message.get("e")
                if event_type != "executionReport":
                    continue
                client_order_id = event_message.get("c")
                tracked_order = self._in_flight_orders.get(client_order_id)
                if tracked_order is None:
                    self.logger().warning(f"Unrecognized order ID from user stream: {client_order_id}. Skipping.")
                    continue
                tracked_order.update_with_execution_report(event_message)
                execution_type = event_message.get("x")
                if execution_type == "TRADE":
                    self.c_trigger_event(self.MARKET_ORDER_FILLED_EVENT_TAG,
                                         OrderFilledEvent.order_filled_event_from_binance_execution_report(
                                             event_message))

                if tracked_order.is_done:
                    if not tracked_order.is_failure:
                        if tracked_order.is_buy:
                            self.logger().info(f"The market buy order {client_order_id} has completed "
                                               f"according to user stream.")
                            self.c_trigger_event(self.MARKET_BUY_ORDER_COMPLETED_EVENT_TAG,
                                                 BuyOrderCompletedEvent(self._current_timestamp,
                                                                        client_order_id,
                                                                        tracked_order.base_asset,
                                                                        tracked_order.quote_asset,
                                                                        (tracked_order.fee_asset
                                                                         or tracked_order.base_asset),
                                                                        float(tracked_order.executed_amount),
                                                                        float(tracked_order.quote_asset_amount),
                                                                        float(tracked_order.fee_paid)))
                        else:
                            self.logger().info(f"The market sell order {client_order_id} has completed "
                                               f"according to user stream.")
                            self.c_trigger_event(self.MARKET_SELL_ORDER_COMPLETED_EVENT_TAG,
                                                 SellOrderCompletedEvent(self._current_timestamp,
                                                                         client_order_id,
                                                                         tracked_order.base_asset,
                                                                         tracked_order.quote_asset,
                                                                         (tracked_order.fee_asset
                                                                          or tracked_order.quote_asset),
                                                                         float(tracked_order.executed_amount),
                                                                         float(tracked_order.quote_asset_amount),
                                                                         float(tracked_order.fee_paid)))
                    else:
                        self.logger().info(f"The market order {client_order_id} has failed according to user stream.")
                        self.c_trigger_event(self.MARKET_TRANSACTION_FAILURE_EVENT_TAG,
                                             MarketTransactionFailureEvent(
                                                 self._current_timestamp,
                                                 tracked_order.client_order_id
                                             ))
                    self.c_stop_tracking_order(client_order_id)
            except asyncio.CancelledError:
                raise
            except Exception:
                self.logger().error("Unexpected error in user stream listener loop.", exc_info=True)
                await asyncio.sleep(5.0)

    async def _status_polling_loop(self):
        while True:
            try:
                self._poll_notifier = asyncio.Event()
                await self._poll_notifier.wait()

                await asyncio.gather(
                    self._update_balances(),
                    self._check_failed_eth_tx(),
                    self._check_deposit_completion(),
                    self._update_withdraw_rules(),
                    self._update_trading_rules(),
                    self._update_order_status(),
                    self._update_trade_fees()
                )
            except asyncio.CancelledError:
                raise
            except Exception:
                self.logger().error("Unexpected error while fetching account updates.", exc_info=True)
                await asyncio.sleep(0.5)

    @property
    def ready(self) -> bool:
        return (len(self._order_book_tracker.order_books) > 0 and
                len(self._account_balances) > 0 and
                len(self._withdraw_rules) > 0 and
                len(self._trading_rules) > 0 and
                len(self._trade_fees) > 0)

    async def server_time(self) -> int:
        """
        :return: The current server time in milliseconds since UNIX epoch.
        """
        result = await self.query_api(self._binance_client.get_server_time)
        return result["serverTime"]

    def get_all_balances(self) -> Dict[str, float]:
        return self._account_balances.copy()

    async def execute_deposit(self, tracking_id: str, from_wallet: WalletBase, currency: str, amount: float):
        cdef:
            dict deposit_reply
            str deposit_address
            str tx_hash

        # First, get the deposit address from Binance.
        try:
            deposit_reply, server_time_ms = await asyncio.gather(
                self.query_api(self._binance_client.get_deposit_address, asset=currency),
                self.server_time()
            )
        except asyncio.CancelledError:
            raise
        except Exception:
            self.logger().error(f"Error fetching deposit address and server time for depositing {currency}.",
                                exc_info=True)
            self.c_trigger_event(self.MARKET_TRANSACTION_FAILURE_EVENT_TAG,
                                 MarketTransactionFailureEvent(self._current_timestamp, tracking_id))
            return

        if deposit_reply.get("success") is not True:
            self.logger().error(f"Could not get deposit address for {currency}: {deposit_reply}")
            self.c_trigger_event(self.MARKET_TRANSACTION_FAILURE_EVENT_TAG,
                                 MarketTransactionFailureEvent(self._current_timestamp, tracking_id))
            return

        deposit_address = Web3.toChecksumAddress(deposit_reply["address"])

        # Then, send the transaction from the wallet, and remember the in flight transaction.
        tx_hash = from_wallet.send(deposit_address, currency, amount)
        self.c_start_tracking_deposit(tracking_id, server_time_ms, tx_hash, from_wallet.address, deposit_address)

    cdef str c_deposit(self, WalletBase from_wallet, str currency, double amount):
        cdef:
            int64_t tracking_nonce = <int64_t>(time.time() * 1e6)
            str tracking_id = str(f"deposit://{currency}/{tracking_nonce}")
        asyncio.ensure_future(self.execute_deposit(tracking_id, from_wallet, currency, amount))

        self._tx_tracker.c_start_tx_tracking(tracking_id, self.DEPOSIT_TIMEOUT)
        return tracking_id

    async def execute_withdraw(self, tracking_id: str, to_address: str, currency: str, amount: float):
        decimal_amount = str(Decimal(f"{amount:.12g}"))
        try:
            withdraw_result = await self.query_api(self._binance_client.withdraw,
                                                   asset=currency, address=to_address, amount=decimal_amount)
        except asyncio.CancelledError:
            raise
        except Exception:
            self.logger().error(f"Error sending withdraw request to Binance for {currency}.", exc_info=True)
            self.c_trigger_event(self.MARKET_TRANSACTION_FAILURE_EVENT_TAG,
                                 MarketTransactionFailureEvent(self._current_timestamp, tracking_id))
            return

        # Since the Binance API client already does some checking for us, if no exception has been raised... the
        # withdraw result here should be valid.
        withdraw_fee = self._withdraw_rules[currency].withdraw_fee if currency in self._withdraw_rules else 0.0
        self.c_trigger_event(self.MARKET_WITHDRAW_ASSET_EVENT_TAG,
                             MarketWithdrawAssetEvent(self._current_timestamp, tracking_id, to_address, currency,
                                                      float(amount), float(withdraw_fee)))

    cdef str c_withdraw(self, str address, str currency, double amount):
        cdef:
            int64_t tracking_nonce = <int64_t>(time.time() * 1e6)
            str tracking_id = str(f"withdraw://{currency}/{tracking_nonce}")
        asyncio.ensure_future(self.execute_withdraw(tracking_id, address, currency, amount))
        return tracking_id

    cdef c_start(self, Clock clock, double timestamp):
        self._tx_tracker.c_start(clock, timestamp)
        MarketBase.c_start(self, clock, timestamp)
        self._order_tracker_task = asyncio.ensure_future(self._order_book_tracker.start())
        self._status_polling_task = asyncio.ensure_future(self._status_polling_loop())
        self._user_stream_tracker_task = asyncio.ensure_future(self._user_stream_tracker.start())
        self._user_stream_event_listener_task = asyncio.ensure_future(self._user_stream_event_listener())
        self._coro_scheduler_task = asyncio.ensure_future(self.coro_scheduler(self._coro_queue))

    cdef c_tick(self, double timestamp):
        cdef:
            int64_t last_tick = <int64_t>(self._last_timestamp / self._poll_interval)
            int64_t current_tick = <int64_t>(timestamp / self._poll_interval)

        self._tx_tracker.c_tick(timestamp)
        MarketBase.c_tick(self, timestamp)
        if current_tick > last_tick:
            if not self._poll_notifier.is_set():
                self._poll_notifier.set()
        self._last_timestamp = timestamp

    async def execute_buy(self,
                          order_id: str,
                          symbol: str,
                          amount: float,
                          order_type: OrderType,
                          price: Optional[float] = NaN):
        cdef:
            TradingRule trading_rule = self._trading_rules[symbol]
        decimal_amount = self.quantize_order_amount(symbol, amount)
        if decimal_amount < trading_rule.min_order_size:
            raise ValueError(f"Buy order amount {decimal_amount} is lower than the minimum order size "
                             f"{trading_rule.min_order_size}.")

        try:
            self.c_start_tracking_order(order_id, -1, symbol, True, decimal_amount)
            order_result = None
            if order_type is OrderType.LIMIT:
                order_result = await self.query_api(self._binance_client.order_limit_buy,
                                                    symbol=symbol,
                                                    quantity=str(decimal_amount),
                                                    price=price,
                                                    newClientOrderId=order_id)
            elif order_type is OrderType.MARKET:
                order_result = await self.query_api(self._binance_client.order_market_buy,
                                                    symbol=symbol,
                                                    quantity=str(decimal_amount),
                                                    newClientOrderId=order_id)
            else:
                raise ValueError(f"Invalid OrderType {order_type}. Aborting.")

            self.c_trigger_event(self.MARKET_BUY_ORDER_CREATED_EVENT_TAG,
                                 BuyOrderCreatedEvent(
                                     self._current_timestamp,
                                     order_type,
                                     symbol,
                                     decimal_amount,
                                     0.0 if math.isnan(price) else price,
                                     order_id
                                 ))

            exchange_order_id = order_result["orderId"]
            tracked_order = self._in_flight_orders.get(order_id)
            if tracked_order is not None:
                self.logger().info(f"Created {order_type} buy order {order_id} for "
                                   f"{decimal_amount} {symbol}.")
                tracked_order.exchange_order_id = exchange_order_id
        except asyncio.CancelledError:
            raise
        except Exception:
            self.c_stop_tracking_order(order_id)
            order_type_str = 'MARKET' if order_type == OrderType.MARKET else 'LIMIT'
            self.logger().error(f"Error submitting buy {order_type_str} order to Binance for "
                                f"{decimal_amount} {symbol} {price}.",
                                exc_info=True)
            self.c_trigger_event(self.MARKET_TRANSACTION_FAILURE_EVENT_TAG,
                                 MarketTransactionFailureEvent(self._current_timestamp, order_id))

    cdef str c_buy(self, str symbol, double amount, object order_type = OrderType.MARKET, double price = NaN,
                   dict kwargs = {}):
        cdef:
            int64_t tracking_nonce = <int64_t>(time.time() * 1e6)
            str order_id = str(f"buy-{symbol}-{tracking_nonce}")
        asyncio.ensure_future(self.execute_buy(order_id, symbol, amount, order_type, price))
        return order_id

    async def execute_sell(self,
                           order_id: str,
                           symbol: str,
                           amount: float,
                           order_type: OrderType,
                           price: Optional[float] = NaN):
        cdef:
            TradingRule trading_rule = self._trading_rules[symbol]

        decimal_amount = self.quantize_order_amount(symbol, amount)
        if decimal_amount < trading_rule.min_order_size:
            raise ValueError(f"Sell order amount {decimal_amount} is lower than the minimum order size "
                             f"{trading_rule.min_order_size}.")

        try:
            self.c_start_tracking_order(order_id, -1, symbol, False, decimal_amount)
            order_result = None
            if order_type is OrderType.LIMIT:
                order_result = await self.query_api(self._binance_client.order_limit_sell,
                                                    symbol=symbol,
                                                    quantity=str(decimal_amount),
                                                    price=str(price),
                                                    newClientOrderId=order_id)
            elif order_type is OrderType.MARKET:
                order_result = await self.query_api(self._binance_client.order_market_sell,
                                                    symbol=symbol,
                                                    quantity=str(decimal_amount),
                                                    newClientOrderId=order_id)
            else:
                raise ValueError(f"Invalid OrderType {order_type}. Aborting.")

            self.c_trigger_event(self.MARKET_SELL_ORDER_CREATED_EVENT_TAG,
                                 SellOrderCreatedEvent(
                                     self._current_timestamp,
                                     order_type,
                                     symbol,
                                     decimal_amount,
                                     0.0 if math.isnan(price) else price,
                                     order_id
                                 ))
            exchange_order_id = order_result["orderId"]
            tracked_order = self._in_flight_orders.get(order_id)
            if tracked_order is not None:
                self.logger().info(f"Created {order_type} sell order {order_id} for "
                                   f"{decimal_amount} {symbol}.")
                tracked_order.exchange_order_id = exchange_order_id
        except asyncio.CancelledError:
            raise
        except Exception:
            self.c_stop_tracking_order(order_id)
            order_type_str = 'MARKET' if order_type == OrderType.MARKET else 'LIMIT'
            self.logger().error(f"Error submitting sell {order_type_str} order to Binance for "
                                f"{decimal_amount} {symbol} {price}.",
                                exc_info=True)
            self.c_trigger_event(self.MARKET_TRANSACTION_FAILURE_EVENT_TAG,
                                 MarketTransactionFailureEvent(self._current_timestamp, order_id))

    cdef str c_sell(self, str symbol, double amount, object order_type = OrderType.MARKET, double price = NaN,
                    dict kwargs = {}):
        cdef:
            int64_t tracking_nonce = <int64_t>(time.time() * 1e6)
            str order_id = str(f"sell-{symbol}-{tracking_nonce}")
        asyncio.ensure_future(self.execute_sell(order_id, symbol, amount, order_type, price))
        return order_id

    async def execute_cancel(self, symbol: str, order_id: str):
        try:
            cancel_result = await self.query_api(self._binance_client.cancel_order,
                                                 symbol=symbol,
                                                 origClientOrderId=order_id)
        except BinanceAPIException as e:
            if "Unknown order sent" in e.message:
                # The order was never there to begin with. So cancelling it is a no-op but semantically successful.
                self.logger().info(f"The order {order_id} does not exist on Binance. No cancellation needed.")
                self.c_trigger_event(self.MARKET_ORDER_CANCELLED_EVENT_TAG,
                                     OrderCancelledEvent(self._current_timestamp, order_id))
                return {
                    # Required by cancel_all() below.
                    "origClientOrderId": order_id
                }

        if isinstance(cancel_result, dict) and cancel_result.get("status") == "CANCELED":
            self.logger().info(f"Successfully cancelled order {order_id}.")
            self.c_trigger_event(self.MARKET_ORDER_CANCELLED_EVENT_TAG,
                                 OrderCancelledEvent(self._current_timestamp, order_id))
        return cancel_result

    cdef c_cancel(self, str symbol, str order_id):
        asyncio.ensure_future(self.execute_cancel(symbol, order_id))
        return order_id

    async def cancel_all(self, timeout_seconds: float) -> List[CancellationResult]:
        incomplete_orders = [o for o in self._in_flight_orders.values() if not o.is_done]
        tasks = [self.execute_cancel(o.symbol, o.client_order_id) for o in incomplete_orders]
        order_id_set = set([o.client_order_id for o in incomplete_orders])
        successful_cancellations = []

        try:
            async with timeout(timeout_seconds):
                cancellation_results = await asyncio.gather(*tasks, return_exceptions=True)
                for cr in cancellation_results:
                    if isinstance(cr, BinanceAPIException):
                        continue
                    if isinstance(cr, dict) and "origClientOrderId" in cr:
                        client_order_id = cr.get("origClientOrderId")
                        order_id_set.remove(client_order_id)
                        successful_cancellations.append(CancellationResult(client_order_id, True))
        except Exception:
            self.logger().error(f"Unexpected error cancelling orders.", exc_info=True)

        failed_cancellations = [CancellationResult(oid, False) for oid in order_id_set]
        return successful_cancellations + failed_cancellations

    cdef double c_get_balance(self, str currency) except? -1:
        return float(self._account_balances.get(currency, 0.0))

    cdef double c_get_price(self, str symbol, bint is_buy) except? -1:
        cdef:
            OrderBook order_book = self.c_get_order_book(symbol)

        return order_book.c_get_price(is_buy)

    cdef OrderBook c_get_order_book(self, str symbol):
        cdef:
            dict order_books = self._order_book_tracker.order_books

        if symbol not in order_books:
            raise ValueError(f"No order book exists for '{symbol}'.")
        return order_books[symbol]

    cdef c_did_timeout_tx(self, str tracking_id):
        if tracking_id in self._in_flight_deposits:
            self.c_stop_tracking_deposit(tracking_id)
        self.c_trigger_event(self.MARKET_TRANSACTION_FAILURE_EVENT_TAG,
                             MarketTransactionFailureEvent(self._current_timestamp, tracking_id))

    cdef c_did_fail_tx(self, str tracking_id):
        if tracking_id in self._in_flight_deposits:
            self.c_stop_tracking_deposit(tracking_id)
        self.c_trigger_event(self.MARKET_TRANSACTION_FAILURE_EVENT_TAG,
                             MarketTransactionFailureEvent(self._current_timestamp, tracking_id))

    cdef c_start_tracking_deposit(self, str tracking_id, int64_t start_time_ms, str tx_hash, str from_address,
                                  str to_address):
        self._in_flight_deposits[tracking_id] = InFlightDeposit(tracking_id, start_time_ms, tx_hash, from_address,
                                                                to_address)

    cdef c_stop_tracking_deposit(self, str tracking_id):
        self._tx_tracker.c_stop_tx_tracking(tracking_id)
        if tracking_id in self._in_flight_deposits:
            del self._in_flight_deposits[tracking_id]

    cdef c_start_tracking_order(self, str order_id, int64_t exchange_order_id, str symbol, bint is_buy, object amount):
        self._in_flight_orders[order_id] = InFlightOrder(order_id, exchange_order_id, symbol, is_buy, amount)

    cdef c_stop_tracking_order(self, str order_id):
        if order_id in self._in_flight_orders:
            del self._in_flight_orders[order_id]

    cdef object c_get_order_price_quantum(self, str symbol, double price):
        cdef:
            TradingRule trading_rule = self._trading_rules[symbol]
        return trading_rule.price_tick_size

    cdef object c_get_order_size_quantum(self, str symbol, double order_size):
        cdef:
            TradingRule trading_rule = self._trading_rules[symbol]
        return Decimal(trading_rule.order_step_size)

    cdef object c_quantize_order_amount(self, str symbol, double amount):
        cdef:
            TradingRule trading_rule = self._trading_rules[symbol]

        global s_decimal_0
        quantized_amount = MarketBase.c_quantize_order_amount(self, symbol, amount)

        # Check against min_order_size and min_notional_size. If not passing either check, return 0.
        if quantized_amount < trading_rule.min_order_size:
            return s_decimal_0

        cdef:
            double current_price = self.c_get_price(symbol, False)
            double notional_size = current_price * float(quantized_amount)

        # Add 1% as a safety factor in case the prices changed while making the order.
        if notional_size < float(trading_rule.min_notional_size) * 1.01:
            return s_decimal_0

        return quantized_amount<|MERGE_RESOLUTION|>--- conflicted
+++ resolved
@@ -367,11 +367,7 @@
 
     @property
     def name(self) -> str:
-<<<<<<< HEAD
         return "Binance"
-=======
-        return "binance"
->>>>>>> bfa5619e
 
     @property
     def order_books(self) -> Dict[str, OrderBook]:
