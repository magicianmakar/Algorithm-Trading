--- conflicted
+++ resolved
@@ -83,13 +83,9 @@
       val === 'avalanche' ||
       val === 'polygon' ||
       val === 'solana' ||
-<<<<<<< HEAD
       val == 'near' ||
-      val === 'harmony')
-=======
       val === 'harmony' ||
       val === 'cronos')
->>>>>>> 04c05235
 );
 
 export const validateNetwork: Validator = mkValidator(
