--- conflicted
+++ resolved
@@ -57,11 +57,8 @@
 export type Tokenish =
   | Token
   | TokenPangolin
-<<<<<<< HEAD
   | UniswapCoreToken
-=======
   | TokenQuickswap
->>>>>>> e7a8b845
   | TokenTraderjoe
   | UniswapCoreToken
   | SushiToken
@@ -70,11 +67,8 @@
 export type UniswapishTrade =
   | Trade<Currency, Currency, TradeType>
   | TradePangolin
-<<<<<<< HEAD
   | UniswapV3Trade<Currency, UniswapCoreToken, TradeType>
-=======
   | TradeQuickswap
->>>>>>> e7a8b845
   | TradeTraderjoe
   | SushiswapTrade<SushiToken, SushiToken, SushiTradeType>
   | UniswapV3Trade<Currency, UniswapCoreToken, TradeType>
@@ -86,13 +80,9 @@
   | CurrencyAmountQuickswap
   | UniswapCoreCurrencyAmount<Currency>
   | CurrencyAmountTraderjoe
-<<<<<<< HEAD
-  | sushiCurrencyAmount<SushiCurrency | SushiToken>
+  | SushiCurrencyAmount<SushiCurrency | SushiToken>
   | CurrencyAmountDefikingdoms;
 
-=======
-  | SushiCurrencyAmount<SushiCurrency | SushiToken>;
->>>>>>> e7a8b845
 export type Fractionish =
   | UniswapFraction
   | PangolinFraction
