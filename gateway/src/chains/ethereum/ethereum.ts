--- conflicted
+++ resolved
@@ -32,10 +32,7 @@
       config.network.tokenListSource,
       config.network.tokenListType,
       config.manualGasPrice,
-<<<<<<< HEAD
       config.gasLimit,
-=======
->>>>>>> ad8a9a01
       ConfigManagerV2.getInstance().get('database.nonceDbPath'),
       ConfigManagerV2.getInstance().get('database.transactionDbPath')
     );
