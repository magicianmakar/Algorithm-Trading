--- conflicted
+++ resolved
@@ -80,11 +80,6 @@
     )
   );
 
-<<<<<<< HEAD
-  // Initializes token account with, if not yet existent
-  // Costs 0.035 SOL if creating new
-=======
->>>>>>> 3d666dc2
   router.post(
     '/token',
     asyncHandler(
