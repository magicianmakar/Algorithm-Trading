version: 1
configurations:
  $namespace harmony:
    configurationPath: harmony.yml
    schemaPath: harmony-schema.json
    
  $namespace solana:
    configurationPath: solana.yml
    schemaPath: solana-schema.json

  $namespace avalanche:
    configurationPath: avalanche.yml
    schemaPath: ethereum-schema.json

  $namespace database:
    configurationPath: database.yml
    schemaPath: database-schema.json
    
  $namespace ethereum:
    configurationPath: ethereum.yml
    schemaPath: ethereum-schema.json

  $namespace polygon:
    configurationPath: polygon.yml
    schemaPath: ethereum-schema.json
    
  $namespace ethereumGasStation:
    configurationPath: ethereum-gas-station.yml
    schemaPath: ethereum-gas-station-schema.json

  $namespace logging:
    configurationPath: logging.yml
    schemaPath: logging-schema.json

  $namespace ssl:
    configurationPath: ssl.yml
    schemaPath: ssl-schema.json

  $namespace pangolin:
    configurationPath: pangolin.yml
    schemaPath: pangolin-schema.json

  $namespace quickswap:
    configurationPath: quickswap.yml
    schemaPath: quickswap-schema.json
    
  $namespace perp:
    configurationPath: perp.yml
    schemaPath: perp-schema.json

  $namespace sushiswap:
    configurationPath: sushiswap.yml
    schemaPath: sushiswap-schema.json

  $namespace traderjoe:
    configurationPath: traderjoe.yml
    schemaPath: traderjoe-schema.json
    
  $namespace server:
    configurationPath: server.yml
    schemaPath: server-schema.json

  $namespace telemetry:
    configurationPath: telemetry.yml
    schemaPath: telemetry-schema.json

  $namespace uniswap:
    configurationPath: uniswap.yml
    schemaPath: uniswap-schema.json

<<<<<<< HEAD
  $namespace defikingdoms:
    configurationPath: defikingdoms.yml
    schemaPath: defikingdoms-schema.json
=======
  $namespace openocean:
    configurationPath: openocean.yml
    schemaPath: openocean-schema.json
>>>>>>> 043c5176
<|MERGE_RESOLUTION|>--- conflicted
+++ resolved
@@ -68,12 +68,10 @@
     configurationPath: uniswap.yml
     schemaPath: uniswap-schema.json
 
-<<<<<<< HEAD
-  $namespace defikingdoms:
-    configurationPath: defikingdoms.yml
-    schemaPath: defikingdoms-schema.json
-=======
   $namespace openocean:
     configurationPath: openocean.yml
     schemaPath: openocean-schema.json
->>>>>>> 043c5176
+
+  $namespace defikingdoms:
+    configurationPath: defikingdoms.yml
+    schemaPath: defikingdoms-schema.json