--- conflicted
+++ resolved
@@ -40,13 +40,10 @@
     configurationPath: pangolin.yml
     schemaPath: pangolin-schema.json
 
-<<<<<<< HEAD
-=======
   $namespace quickswap:
     configurationPath: quickswap.yml
     schemaPath: quickswap-schema.json
     
->>>>>>> 3357cdf6
   $namespace perp:
     configurationPath: perp.yml
     schemaPath: perp-schema.json
