import request from 'supertest';
import { Ethereum } from '../../../src/chains/ethereum/ethereum';
import { patch, unpatch } from '../../services/patch';
import { gatewayApp } from '../../../src/app';
import {
  NETWORK_ERROR_CODE,
  RATE_LIMIT_ERROR_CODE,
  OUT_OF_GAS_ERROR_CODE,
  UNKNOWN_ERROR_ERROR_CODE,
  NETWORK_ERROR_MESSAGE,
  RATE_LIMIT_ERROR_MESSAGE,
  OUT_OF_GAS_ERROR_MESSAGE,
  UNKNOWN_ERROR_MESSAGE,
} from '../../../src/services/error-handler';
import { OverrideConfigs } from '../../config.util';
import { patchEVMNonceManager } from '../../evm.nonce.mock';
import * as transactionSuccesful from './fixtures/transaction-succesful.json';
import * as transactionSuccesfulReceipt from './fixtures/transaction-succesful-receipt.json';
import * as transactionOutOfGas from './fixtures/transaction-out-of-gas.json';
import * as transactionOutOfGasReceipt from './fixtures/transaction-out-of-gas-receipt.json';

const overrideConfigs = new OverrideConfigs();
let eth: Ethereum;

beforeAll(async () => {
  await overrideConfigs.init();
  await overrideConfigs.updateConfigs();

  eth = Ethereum.getInstance('kovan');
<<<<<<< HEAD
  patchEVMNonceManager(eth._nonceManager);
=======
  patchEVMNonceManager(eth.nonceManager);
>>>>>>> ad8a9a01
  await eth.init();
});

beforeEach(() => {
<<<<<<< HEAD
  patchEVMNonceManager(eth._nonceManager);
=======
  patchEVMNonceManager(eth.nonceManager);
>>>>>>> ad8a9a01
});

afterEach(() => {
  unpatch();
});

afterAll(async () => {
<<<<<<< HEAD
  // await eth.nonceManager.close();
  // await eth.txStorage.close();

=======
  await eth.close();
>>>>>>> ad8a9a01
  await overrideConfigs.resetConfigs();
});

const patchGetWallet = () => {
  patch(eth, 'getWallet', () => {
    return {
      address: '0xFaA12FD102FE8623C9299c72B03E45107F2772B5',
    };
  });
};

const patchGetNonce = () => {
  patch(eth.nonceManager, 'getNonce', () => 2);
};

const patchGetERC20Balance = () => {
  patch(eth, 'getERC20Balance', () => ({ value: 1, decimals: 3 }));
};

const patchGetNativeBalance = () => {
  patch(eth, 'getNativeBalance', () => ({ value: 1, decimals: 3 }));
};

const patchGetERC20Allowance = () => {
  patch(eth, 'getERC20Allowance', () => ({ value: 1, decimals: 3 }));
};

const patchGetTokenBySymbol = () => {
  patch(eth, 'getTokenBySymbol', (symbol: string) => {
    let result;
    switch (symbol) {
      case 'WETH':
        result = {
          chainId: 42,
          name: 'WETH',
          symbol: 'WETH',
          address: '0xd0A1E359811322d97991E03f863a0C30C2cF029C',
          decimals: 18,
        };
        break;
      case 'DAI':
        result = {
          chainId: 42,
          name: 'DAI',
          symbol: 'DAI',
          address: '0xd0A1E359811322d97991E03f863a0C30C2cFFFFF',
          decimals: 18,
        };
        break;
    }
    return result;
  });
};

const patchApproveERC20 = (tx_type?: string) => {
  const default_tx = {
    type: 2,
    chainId: 42,
    nonce: 115,
    maxPriorityFeePerGas: { toString: () => '106000000000' },
    maxFeePerGas: { toString: () => '106000000000' },
    gasPrice: { toString: () => null },
    gasLimit: { toString: () => '100000' },
    to: '0x4F96Fe3b7A6Cf9725f59d353F723c1bDb64CA6Aa',
    value: { toString: () => '0' },
    data: '0x095ea7b30000000000000000000000007a250d5630b4cf539739df2c5dacb4c659f2488dffffffffffffffffffffffffffffffffffffffffffffffffffffffffffffffff', // noqa: mock
    accessList: [],
    hash: '0x75f98675a8f64dcf14927ccde9a1d59b67fa09b72cc2642ad055dae4074853d9', // noqa: mock
    v: 0,
    r: '0xbeb9aa40028d79b9fdab108fcef5de635457a05f3a254410414c095b02c64643', // noqa: mock
    s: '0x5a1506fa4b7f8b4f3826d8648f27ebaa9c0ee4bd67f569414b8cd8884c073100', // noqa: mock
    from: '0xFaA12FD102FE8623C9299c72B03E45107F2772B5',
    confirmations: 0,
  };
  if (tx_type === 'overwritten_tx') {
    default_tx.hash =
      '0x5a1ed682d0d7a58fbd7828bbf5994cd024feb8895d4da82c741ec4a191b9e849'; // noqa: mock
  }
  patch(eth, 'approveERC20', () => {
    return default_tx;
  });
};

describe('POST /evm/allowances', () => {
  it('should return 200 asking for allowances', async () => {
    patchGetWallet();
    patchGetTokenBySymbol();
    const theSpender = '0xFaA12FD102FE8623C9299c72B03E45107F2772B5';
    eth.getSpender = jest.fn().mockReturnValue(theSpender);
    eth.getContract = jest.fn().mockReturnValue({
      address: '0xFaA12FD102FE8623C9299c72B03E45107F2772B5',
    });
    patchGetERC20Allowance();

    await request(gatewayApp)
      .post(`/evm/allowances`)
      .send({
        chain: 'ethereum',
        network: 'kovan',
        address: '0xFaA12FD102FE8623C9299c72B03E45107F2772B5',
        spender: theSpender,
        tokenSymbols: ['WETH', 'DAI'],
      })
      .set('Accept', 'application/json')
      .expect('Content-Type', /json/)
      .expect(200)
      .expect((res) => expect(res.body.spender).toEqual(theSpender))
      .expect((res) => expect(res.body.approvals.WETH).toEqual('0.001'))
      .expect((res) => expect(res.body.approvals.DAI).toEqual('0.001'));
  });

  it('should return 404 when parameters are invalid', async () => {
    await request(gatewayApp)
      .post(`/evm/allowances`)
      .send({
        chain: 'ethereum',
        network: 'kovan',
        address: '0xFaA12FD102FE8623C9299c72B03E45107F2772B5',
        spender: '0xSpender',
        tokenSymbols: ['WETH', 'DAI'],
      })
      .expect(404);
  });
});

describe('POST /network/balances', () => {
  it('should return 200 asking for supported tokens', async () => {
    patchGetWallet();
    patchGetTokenBySymbol();
    patchGetNativeBalance();
    patchGetERC20Balance();
    eth.getContract = jest.fn().mockReturnValue({
      address: '0xFaA12FD102FE8623C9299c72B03E45107F2772B5',
    });

    await request(gatewayApp)
      .post(`/network/balances`)
      .send({
        chain: 'ethereum',
        network: 'kovan',
        address: '0xFaA12FD102FE8623C9299c72B03E45107F2772B5',
        tokenSymbols: ['WETH', 'DAI'],
      })
      .set('Accept', 'application/json')
      .expect('Content-Type', /json/)
      .expect(200)
      .expect((res) => expect(res.body.balances.WETH).toBeDefined())
      .expect((res) => expect(res.body.balances.DAI).toBeDefined());
  });

  it('should return 200 asking for native token', async () => {
    patchGetWallet();
    patchGetTokenBySymbol();
    patchGetNativeBalance();
    patchGetERC20Balance();
    eth.getContract = jest.fn().mockReturnValue({
      address: '0xFaA12FD102FE8623C9299c72B03E45107F2772B5',
    });

    await request(gatewayApp)
      .post(`/network/balances`)
      .send({
        chain: 'ethereum',
        network: 'kovan',
        address: '0xFaA12FD102FE8623C9299c72B03E45107F2772B5',
        tokenSymbols: ['ETH'],
      })
      .set('Accept', 'application/json')
      .expect('Content-Type', /json/)
      .expect(200)
      .expect((res) => expect(res.body.balances.ETH).toBeDefined())
      .expect((res) => console.log(res.body));
  });

  it('should return 500 for unsupported tokens', async () => {
    patchGetWallet();
    patchGetTokenBySymbol();
    patchGetNativeBalance();
    patchGetERC20Balance();
    eth.getContract = jest.fn().mockReturnValue({
      address: '0xFaA12FD102FE8623C9299c72B03E45107F2772B5',
    });

    await request(gatewayApp)
      .post(`/network/balances`)
      .send({
        chain: 'ethereum',
        network: 'kovan',
        address: '0xFaA12FD102FE8623C9299c72B03E45107F2772B5',
        tokenSymbols: ['XXX', 'YYY'],
      })
      .set('Accept', 'application/json')
      .expect('Content-Type', /json/)
      .expect(500);
  });

  it('should return 404 when parameters are invalid', async () => {
    await request(gatewayApp)
      .post(`/network/balances`)
      .send({
        chain: 'ethereum',
        network: 'kovan',
        address: 'da857cbda0ba96757fed842617a4',
      })
      .expect(404);
  });
});

describe('POST /evm/nonce', () => {
  it('should return 200', async () => {
    patchGetWallet();
    patchGetNonce();

    await request(gatewayApp)
      .post(`/evm/nonce`)
      .send({
        chain: 'ethereum',
        network: 'kovan',
        address: '0xFaA12FD102FE8623C9299c72B03E45107F2772B5',
      })
      .set('Accept', 'application/json')
      .expect('Content-Type', /json/)
      .expect(200)
      .expect((res) => expect(res.body.nonce).toBe(2));
  });

  it('should return 404 when parameters are invalid', async () => {
    await request(gatewayApp)
      .post(`/evm/nonce`)
      .send({
        chain: 'ethereum',
        network: 'kovan',
        address: 'da857cbda0ba96757fed842617a4',
      })
      .expect(404);
  });
});

describe('POST /evm/approve', () => {
  it('approve without nonce parameter should return 200', async () => {
    patchGetWallet();
    eth.getContract = jest.fn().mockReturnValue({
      address: '0xFaA12FD102FE8623C9299c72B03E45107F2772B5',
    });
    patch(eth.nonceManager, 'getNonce', () => 115);
    patchGetTokenBySymbol();
    patchApproveERC20();

    await request(gatewayApp)
      .post(`/evm/approve`)
      .send({
        chain: 'ethereum',
        network: 'kovan',
        address: '0xFaA12FD102FE8623C9299c72B03E45107F2772B5',
        spender: 'uniswap',
        token: 'WETH',
      })
      .set('Accept', 'application/json')
      .expect('Content-Type', /json/)
      .expect(200);
  });

  it('approve with nonce parameter should return 200', async () => {
    patchGetWallet();
    patch(eth.nonceManager, 'getNonce', () => 115);
    patchGetTokenBySymbol();
    patchApproveERC20();

    await request(gatewayApp)
      .post(`/evm/approve`)
      .send({
        chain: 'ethereum',
        network: 'kovan',
        address: '0xFaA12FD102FE8623C9299c72B03E45107F2772B5',
        spender: 'uniswap',
        token: 'WETH',
        nonce: 115,
      })
      .set('Accept', 'application/json')
      .expect('Content-Type', /json/)
      .expect(200)
      .then((res: any) => {
        expect(res.body.nonce).toEqual(115);
      });
  });

  it('approve with maxFeePerGas and maxPriorityFeePerGas should return 200', async () => {
    patchGetWallet();
    patch(eth.nonceManager, 'getNonce', () => 115);
    patchGetTokenBySymbol();
    patchApproveERC20();

    await request(gatewayApp)
      .post(`/evm/approve`)
      .send({
        chain: 'ethereum',
        network: 'kovan',
        address: '0xFaA12FD102FE8623C9299c72B03E45107F2772B5',
        spender: 'uniswap',
        token: 'WETH',
        nonce: 115,
        maxFeePerGas: '5000000000',
        maxPriorityFeePerGas: '5000000000',
      })
      .set('Accept', 'application/json')
      .expect('Content-Type', /json/)
      .expect(200);
  });

  it('should return 404 when parameters are invalid', async () => {
    await request(gatewayApp)
      .post(`/evm/approve`)
      .send({
        chain: 'ethereum',
        network: 'kovan',
        address: '0xFaA12FD102FE8623C9299c72B03E45107F2772B5',
        spender: 'uniswap',
        token: 123,
        nonce: '23',
      })
      .expect(404);
  });
});

describe('POST /evm/cancel', () => {
  it('should return 200', async () => {
    // override getWallet (network call)
    eth.getWallet = jest.fn().mockReturnValue({
      address: '0xFaA12FD102FE8623C9299c72B03E45107F2772B5',
    });

    eth.cancelTx = jest.fn().mockReturnValue({
      hash: '0xf6b9e7cec507cb3763a1179ff7e2a88c6008372e3a6f297d9027a0b39b0fff77', // noqa: mock
    });

    await request(gatewayApp)
      .post(`/evm/cancel`)
      .send({
        chain: 'ethereum',
        network: 'kovan',
        address: '0xFaA12FD102FE8623C9299c72B03E45107F2772B5',
        nonce: 23,
      })
      .set('Accept', 'application/json')
      .expect('Content-Type', /json/)
      .expect(200)
      .then((res: any) => {
        expect(res.body.txHash).toEqual(
          '0xf6b9e7cec507cb3763a1179ff7e2a88c6008372e3a6f297d9027a0b39b0fff77' // noqa: mock
        );
      });
  });

  it('should return 404 when parameters are invalid', async () => {
    await request(gatewayApp)
      .post(`/evm/cancel`)
      .send({
        chain: 'ethereum',
        network: 'kovan',
        address: '',
        nonce: '23',
      })
      .expect(404);
  });
});

describe('POST /network/poll', () => {
  it('should get a NETWORK_ERROR_CODE when the network is unavailable', async () => {
    patch(eth, 'getCurrentBlockNumber', () => {
      const error: any = new Error('something went wrong');
      error.code = 'NETWORK_ERROR';
      throw error;
    });

    const res = await request(gatewayApp).post('/network/poll').send({
      chain: 'ethereum',
      network: 'kovan',
      txHash:
        '0x2faeb1aa55f96c1db55f643a8cf19b0f76bf091d0b7d1b068d2e829414576362', // noqa: mock
    });

    expect(res.statusCode).toEqual(503);
    expect(res.body.errorCode).toEqual(NETWORK_ERROR_CODE);
    expect(res.body.message).toEqual(NETWORK_ERROR_MESSAGE);
  });

  it('should get a UNKNOWN_ERROR_ERROR_CODE when an unknown error is thrown', async () => {
    patch(eth, 'getCurrentBlockNumber', () => {
      throw new Error();
    });

    const res = await request(gatewayApp).post('/network/poll').send({
      txHash:
        '0x2faeb1aa55f96c1db55f643a8cf19b0f76bf091d0b7d1b068d2e829414576362', // noqa: mock
    });

    expect(res.statusCode).toEqual(503);
    expect(res.body.errorCode).toEqual(UNKNOWN_ERROR_ERROR_CODE);
  });

  it('should get an OUT of GAS error for failed out of gas transactions', async () => {
    patch(eth, 'getCurrentBlockNumber', () => 1);
    patch(eth, 'getTransaction', () => transactionOutOfGas);
    patch(eth, 'getTransactionReceipt', () => transactionOutOfGasReceipt);
    const res = await request(gatewayApp).post('/network/poll').send({
      chain: 'ethereum',
      network: 'kovan',
      txHash:
        '0x2faeb1aa55f96c1db55f643a8cf19b0f76bf091d0b7d1b068d2e829414576362', // noqa: mock
    });

    expect(res.statusCode).toEqual(503);
    expect(res.body.errorCode).toEqual(OUT_OF_GAS_ERROR_CODE);
    expect(res.body.message).toEqual(OUT_OF_GAS_ERROR_MESSAGE);
  });

  it('should get a null in txReceipt for Tx in the mempool', async () => {
    patch(eth, 'getCurrentBlockNumber', () => 1);
    patch(eth, 'getTransaction', () => transactionOutOfGas);
    patch(eth, 'getTransactionReceipt', () => null);
    const res = await request(gatewayApp).post('/network/poll').send({
      chain: 'ethereum',
      network: 'kovan',
      txHash:
        '0x2faeb1aa55f96c1db55f643a8cf19b0f76bf091d0b7d1b068d2e829414576362', // noqa: mock
    });
    expect(res.statusCode).toEqual(200);
    expect(res.body.txReceipt).toEqual(null);
    expect(res.body.txData).toBeDefined();
  });

  it('should get a null in txReceipt and txData for Tx that didnt reach the mempool and TxReceipt is null', async () => {
    patch(eth, 'getCurrentBlockNumber', () => 1);
    patch(eth, 'getTransaction', () => null);
    patch(eth, 'getTransactionReceipt', () => null);
    const res = await request(gatewayApp).post('/network/poll').send({
      chain: 'ethereum',
      network: 'kovan',
      txHash:
        '0x2faeb1aa55f96c1db55f643a8cf19b0f76bf091d0b7d1b068d2e829414576362', // noqa: mock
    });
    expect(res.statusCode).toEqual(200);
    expect(res.body.txReceipt).toEqual(null);
    expect(res.body.txData).toEqual(null);
  });

  it('should get txStatus = 1 for a succesful query', async () => {
    patch(eth, 'getCurrentBlockNumber', () => 1);
    patch(eth, 'getTransaction', () => transactionSuccesful);
    patch(eth, 'getTransactionReceipt', () => transactionSuccesfulReceipt);
    const res = await request(gatewayApp).post('/network/poll').send({
      chain: 'ethereum',
      network: 'kovan',
      txHash:
        '0x6d068067a5e5a0f08c6395b31938893d1cdad81f54a54456221ecd8c1941294d', // noqa: mock
    });
    expect(res.statusCode).toEqual(200);
    expect(res.body.txReceipt).toBeDefined();
    expect(res.body.txData).toBeDefined();
  });

  it('should get an RATE_LIMIT_ERROR_CODE when the blockchain API is rate limited', async () => {
    patch(eth, 'getCurrentBlockNumber', () => {
      const error: any = new Error(
        'daily request count exceeded, request rate limited'
      );
      error.code = -32005;
      error.data = {
        see: 'https://infura.io/docs/ethereum/jsonrpc/ratelimits',
        current_rps: 13.333,
        allowed_rps: 10.0,
        backoff_seconds: 30.0,
      };
      throw error;
    });
    const res = await request(gatewayApp).post('/network/poll').send({
      chain: 'ethereum',
      network: 'kovan',
      txHash:
        '0x2faeb1aa55f96c1db55f643a8cf19b0f76bf091d0b7d1b068d2e829414576362', // noqa: mock
    });
    expect(res.statusCode).toEqual(503);
    expect(res.body.errorCode).toEqual(RATE_LIMIT_ERROR_CODE);
    expect(res.body.message).toEqual(RATE_LIMIT_ERROR_MESSAGE);
  });

  it('should get unknown error', async () => {
    patch(eth, 'getCurrentBlockNumber', () => {
      const error: any = new Error('something went wrong');
      error.code = -32006;
      throw error;
    });
    const res = await request(gatewayApp).post('/network/poll').send({
      chain: 'ethereum',
      network: 'kovan',
      txHash:
        '0x2faeb1aa55f96c1db55f643a8cf19b0f76bf091d0b7d1b068d2e829414576362', // noqa: mock
    });
    expect(res.statusCode).toEqual(503);
    expect(res.body.errorCode).toEqual(UNKNOWN_ERROR_ERROR_CODE);
    expect(res.body.message).toEqual(UNKNOWN_ERROR_MESSAGE);
  });
});

describe('overwrite existing transaction', () => {
  it('overwritten transaction is dropped', async () => {
    patchGetWallet();
    patch(eth.nonceManager, 'getNonce', () => 115);
    patchGetTokenBySymbol();

    const requestParam = {
      chain: 'ethereum',
      network: 'kovan',
      address: '0xFaA12FD102FE8623C9299c72B03E45107F2772B5',
      spender: 'uniswap',
      token: 'WETH',
      nonce: 115,
      maxFeePerGas: '5000000000',
      maxPriorityFeePerGas: '5000000000',
    };

    patchApproveERC20('overwritten_tx');
    const tx_1 = await request(gatewayApp)
      .post(`/evm/approve`)
      .send(requestParam)
      .set('Accept', 'application/json')
      .expect('Content-Type', /json/)
      .expect(200);

    patchApproveERC20(); // patch to return different tx_hash
    requestParam.maxPriorityFeePerGas = '8000000000'; // we only increase maxPriorityFeePerGas
    const tx_2 = await request(gatewayApp)
      .post(`/evm/approve`)
      .send(requestParam)
      .set('Accept', 'application/json')
      .expect('Content-Type', /json/)
      .expect(200);

    // once tx_2 is confirmed, tx_1 will be dropped
    patch(eth, 'getCurrentBlockNumber', () => 1);
    patch(eth, 'getTransaction', () => null);
    patch(eth, 'getTransactionReceipt', () => null);
    const res_1 = await request(gatewayApp).post('/network/poll').send({
      chain: 'ethereum',
      network: 'kovan',
      txHash: tx_1.body.approval.hash,
    });
    expect(res_1.statusCode).toEqual(200);
    expect(res_1.body.txReceipt).toEqual(null);
    expect(res_1.body.txData).toEqual(null);

    patch(eth, 'getCurrentBlockNumber', () => 1);
    patch(eth, 'getTransaction', () => transactionSuccesful);
    patch(eth, 'getTransactionReceipt', () => transactionSuccesfulReceipt);
    const res_2 = await request(gatewayApp).post('/network/poll').send({
      chain: 'ethereum',
      network: 'kovan',
      txHash: tx_2.body.approval.hash,
    });
    expect(res_2.statusCode).toEqual(200);
    expect(res_2.body.txReceipt).toBeDefined();
    expect(res_2.body.txData).toBeDefined();
  });
});<|MERGE_RESOLUTION|>--- conflicted
+++ resolved
@@ -27,20 +27,12 @@
   await overrideConfigs.updateConfigs();
 
   eth = Ethereum.getInstance('kovan');
-<<<<<<< HEAD
-  patchEVMNonceManager(eth._nonceManager);
-=======
   patchEVMNonceManager(eth.nonceManager);
->>>>>>> ad8a9a01
   await eth.init();
 });
 
 beforeEach(() => {
-<<<<<<< HEAD
-  patchEVMNonceManager(eth._nonceManager);
-=======
   patchEVMNonceManager(eth.nonceManager);
->>>>>>> ad8a9a01
 });
 
 afterEach(() => {
@@ -48,13 +40,7 @@
 });
 
 afterAll(async () => {
-<<<<<<< HEAD
-  // await eth.nonceManager.close();
-  // await eth.txStorage.close();
-
-=======
   await eth.close();
->>>>>>> ad8a9a01
   await overrideConfigs.resetConfigs();
 });
 
