--- conflicted
+++ resolved
@@ -30,21 +30,13 @@
 
   eth = Ethereum.getInstance('kovan');
 
-<<<<<<< HEAD
-  patchEVMNonceManager(eth._nonceManager);
-=======
   patchEVMNonceManager(eth.nonceManager);
->>>>>>> ad8a9a01
 
   await eth.init();
 });
 
 beforeEach(() => {
-<<<<<<< HEAD
-  patchEVMNonceManager(eth._nonceManager);
-=======
   patchEVMNonceManager(eth.nonceManager);
->>>>>>> ad8a9a01
 });
 
 afterEach(() => {
@@ -52,13 +44,7 @@
 });
 
 afterAll(async () => {
-<<<<<<< HEAD
-  // await eth.nonceManager.close();
-  // await eth.txStorage.close();
-
-=======
   await eth.close();
->>>>>>> ad8a9a01
   await overrideConfigs.resetConfigs();
 });
 
