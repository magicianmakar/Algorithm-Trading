--- conflicted
+++ resolved
@@ -2,11 +2,6 @@
 
 import logging as _logging
 import os
-<<<<<<< HEAD
-=======
-
-from hummingbot.client.config.global_config_map import connector_keys
->>>>>>> bfee2480
 
 _logger = _logging.getLogger(__name__)
 
