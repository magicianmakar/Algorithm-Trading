--- conflicted
+++ resolved
@@ -34,11 +34,7 @@
 ## Coming Soon to Hummingbot
 
 * Liquid
-<<<<<<< HEAD
 * Bitcoin.com Exchange
-=======
-* Bitcoin Exchange
->>>>>>> 93fe0115
 * Bitfinex
 * Kraken
 * Bitmex
