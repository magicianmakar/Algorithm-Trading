--- conflicted
+++ resolved
@@ -54,11 +54,8 @@
 - Bittrex
 - Dolomite
 - Liquid
-<<<<<<< HEAD
 - Bitfinex
-=======
 - KuCoin
->>>>>>> 1d00e40c
 
 ### Not yet supported
 
