--- conflicted
+++ resolved
@@ -54,18 +54,11 @@
 - Bittrex
 - Dolomite
 - Liquid
-<<<<<<< HEAD
 - KuCoin
-=======
->>>>>>> d5fb1a91
 
 ### Not yet supported
 
 - IDEX
-<<<<<<< HEAD
-
-=======
->>>>>>> d5fb1a91
 
 !!! note
     Make sure to set paper trade to `false` when running Discovery Strategy.
